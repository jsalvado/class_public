/** @file input.c Documented input module.
 *
 * Julien Lesgourgues, 27.08.2010
 */

#include "input.h"

/**
 * Use this routine to extract initial parameters from files 'xxx.ini'
 * and/or 'xxx.pre'. They can be the arguments of the main() routine.
 *
 * If class is embedded into another code, you will probably prefer to
 * call directly input_init() in order to pass input parameters
 * through a 'file_content' structure.
 */

int input_init_from_arguments(
                              int argc,
                              char **argv,
                              struct precision * ppr,
                              struct background *pba,
                              struct thermo *pth,
                              struct perturbs *ppt,
                              struct transfers *ptr,
                              struct primordial *ppm,
                              struct spectra *psp,
                              struct matters * pma,
                              struct nonlinear * pnl,
                              struct lensing *ple,
                              struct output *pop,
                              ErrorMsg errmsg
                              ) {

  /** Summary: */

  /** - define local variables */

  struct file_content fc;             /** - --> the final structure with all parameters */
  struct file_content fc_input;       /** - --> a temporary structure with all input parameters */
  struct file_content fc_precision;   /** - --> a temporary structure with all precision parameters */
  struct file_content fc_root;        /** - --> a temporary structure with only the root name */
  struct file_content fc_inputroot;   /** - --> sum of fc_inoput and fc_root */
  struct file_content * pfc_input;    /** - --> a pointer to either fc_root or fc_inputroot */

  char input_file[_ARGUMENT_LENGTH_MAX_];
  char precision_file[_ARGUMENT_LENGTH_MAX_];
  char tmp_file[_ARGUMENT_LENGTH_MAX_+26]; // 26 is enough to extend the file name [...] with the characters "output/[...]%02d_parameters.ini" (as done below)

  int i;
  char extension[5];
  FileArg stringoutput, inifilename;
  int flag1, filenum;

  pfc_input = &fc_input;

  /** - Initialize the two file_content structures (for input
      parameters and precision parameters) to some null content. If no
      arguments are passed, they will remain null and inform
      init_params() that all parameters take default values. */

  fc.size = 0;
  fc_input.size = 0;
  fc_precision.size = 0;
  input_file[0]='\0';
  precision_file[0]='\0';

  /** - If some arguments are passed, identify eventually some 'xxx.ini'
      and 'xxx.pre' files, and store their name. */

  if (argc > 1) {
    for (i=1; i<argc; i++) {
      strncpy(extension,(argv[i]+strlen(argv[i])-4),4);
      extension[4]='\0';
      if (strcmp(extension,".ini") == 0) {
        class_test(input_file[0] != '\0',
                   errmsg,
                   "You have passed more than one input file with extension '.ini', choose one.");
        strcpy(input_file,argv[i]);
      }
      else if (strcmp(extension,".pre") == 0) {
        class_test(precision_file[0] != '\0',
                   errmsg,
                   "You have passed more than one precision with extension '.pre', choose one.");
        strcpy(precision_file,argv[i]);
      }
      else {
        fprintf(stdout,"Warning: the file '%s' has an extension different from .ini and .pre, so it has been ignored\n",argv[i]);
      }
    }
  }

  /** - if there is an 'xxx.ini' file, read it and store its content. */

  if (input_file[0] != '\0'){

    class_call(parser_read_file(input_file,&fc_input,errmsg),
               errmsg,
               errmsg);

    /** - check whether a root name has been set */

    class_call(parser_read_string(&fc_input,"root",&stringoutput,&flag1,errmsg),
               errmsg, errmsg);

    /** - if root has not been set, use root=output/inputfilennameN_ */

    if (flag1 == _FALSE_){
      //printf("strlen-4 = %zu\n",strlen(input_file)-4);
      strncpy(inifilename, input_file, strlen(input_file)-4);
      inifilename[strlen(input_file)-4] = '\0';
      for (filenum = 0; filenum < 100; filenum++){
        sprintf(tmp_file,"output/%s%02d_cl.dat", inifilename, filenum);
        if (file_exists(tmp_file) == _TRUE_)
          continue;
        sprintf(tmp_file,"output/%s%02d_pk.dat", inifilename, filenum);
        if (file_exists(tmp_file) == _TRUE_)
          continue;
        sprintf(tmp_file,"output/%s%02d_tk.dat", inifilename, filenum);
        if (file_exists(tmp_file) == _TRUE_)
          continue;
        sprintf(tmp_file,"output/%s%02d_parameters.ini", inifilename, filenum);
        if (file_exists(tmp_file) == _TRUE_)
          continue;
        break;
      }
      class_call(parser_init(&fc_root,
                             1,
                             fc_input.filename,
                             errmsg),
                 errmsg,errmsg);
      sprintf(fc_root.name[0],"root");
      sprintf(fc_root.value[0],"output/%s%02d_",inifilename,filenum);
      fc_root.read[0] = _FALSE_;
      class_call(parser_cat(&fc_input,&fc_root,&fc_inputroot,errmsg),
                 errmsg,
                 errmsg);
      class_call(parser_free(&fc_input),errmsg,errmsg);
      class_call(parser_free(&fc_root),errmsg,errmsg);
      pfc_input = &fc_inputroot;
    }
  }

  /** - if there is an 'xxx.pre' file, read it and store its content. */

  if (precision_file[0] != '\0')

    class_call(parser_read_file(precision_file,&fc_precision,errmsg),
               errmsg,
               errmsg);

  /** - if one or two files were read, merge their contents in a
      single 'file_content' structure. */

  if ((input_file[0]!='\0') || (precision_file[0]!='\0'))

    class_call(parser_cat(pfc_input,&fc_precision,&fc,errmsg),
               errmsg,
               errmsg);

  class_call(parser_free(pfc_input),errmsg,errmsg);
  class_call(parser_free(&fc_precision),errmsg,errmsg);

  /** - Finally, initialize all parameters given the input 'file_content'
      structure.  If its size is null, all parameters take their
      default values. */

  class_call(input_init(&fc,
                        ppr,
                        pba,
                        pth,
                        ppt,
                        ptr,
                        ppm,
                        psp,
                        pma,
                        pnl,
                        ple,
                        pop,
                        errmsg),
             errmsg,
             errmsg);

  class_call(parser_free(&fc),errmsg,errmsg);

  return _SUCCESS_;
}

/**
 * Initialize each parameter, first to its default values, and then
 * from what can be interpreted from the values passed in the input
 * 'file_content' structure. If its size is null, all parameters keep
 * their default values.
 *
 */

int input_init(
               struct file_content * pfc,
               struct precision * ppr,
               struct background *pba,
               struct thermo *pth,
               struct perturbs *ppt,
               struct transfers *ptr,
               struct primordial *ppm,
               struct spectra *psp,
               struct matters *pma,
               struct nonlinear * pnl,
               struct lensing *ple,
               struct output *pop,
               ErrorMsg errmsg
               ) {

  int flag1;
  double param1;
  int counter, index_target, i;
  double * unknown_parameter;
  int unknown_parameters_size;
  int fevals=0;
  double xzero;
  int target_indices[_NUM_TARGETS_];
  double *dxdF, *x_inout;

  char string1[_ARGUMENT_LENGTH_MAX_];
  FILE * param_output;
  FILE * param_unused;
  char param_output_name[_LINE_LENGTH_MAX_];
  char param_unused_name[_LINE_LENGTH_MAX_];

  struct fzerofun_workspace fzw;

  /**
   * Before getting into the assignment of parameters,
   * and before the shooting, we want to already fix our precision parameters.
   *
   * No precision parameter should depend on any input parameter
   *
   */

  class_call(input_read_precisions(pfc,
                                   ppr,
                                   pba,
                                   pth,
                                   ppt,
                                   ptr,
                                   ppm,
                                   psp,
                                   pma,
                                   pnl,
                                   ple,
                                   pop,
                                   errmsg),
             errmsg,
             errmsg);



  /**
   * In CLASS, we can do something we call 'shooting', where a variable,
   *  which is not directly given is calculated by another variable
   *  through successive runs of class.
   *
   * This is needed for variables which do not immediately follow from
   *  other input parameters. An example is theta_s, the angular scale
   *  of the sound horizon giving us the horizontal peak positions.
   *  This quantity can only replace the hubble parameter h, if we
   *  run all the way into class through to thermodynamics to figure out
   *  how h and theta_s relate numerically.
   *
   * A default parameter for h is chosen, and then we shoot through
   *  CLASS, finding what the corresponding theta_s is. We adjust our
   *  initial h, and shoot again, repeating this process until a
   *  suitable value for h is found which gives the correct
   *  100*theta_s value
   *
   * These two arrays must contain the strings of names to be searched
   *  for and the corresponding new parameter
   * The third array contains the module inside of which the old
   *  parameter is calculated
   *
   * See input_try_unknown_parameters for the actual shooting
   *
   */

  char * const target_namestrings[] = {"100*theta_s","Omega_dcdmdr","omega_dcdmdr",
                                       "Omega_scf","Omega_ini_dcdm","omega_ini_dcdm","sigma8"};
  char * const unknown_namestrings[] = {"h","Omega_ini_dcdm","Omega_ini_dcdm",
                                        "scf_shooting_parameter","Omega_dcdmdr","omega_dcdmdr","A_s"};
  enum computation_stage target_cs[] = {cs_thermodynamics, cs_background, cs_background,
                                        cs_background, cs_background, cs_background, cs_spectra};

  int input_verbose = 0, int1, aux_flag, shooting_failed=_FALSE_;

  class_read_int("input_verbose",input_verbose);
  if (input_verbose >0) printf("Reading input parameters\n");

  /** - Do we need to fix unknown parameters? */
  unknown_parameters_size = 0;
  fzw.required_computation_stage = 0;
  for (index_target = 0; index_target < _NUM_TARGETS_; index_target++){
    class_call(parser_read_double(pfc,
                                  target_namestrings[index_target],
                                  &param1,
                                  &flag1,
                                  errmsg),
               errmsg,
               errmsg);
    if (flag1 == _TRUE_){
      /** - --> input_auxillary_target_conditions() takes care of the case where for
          instance Omega_dcdmdr is set to 0.0.
       */
      class_call(input_auxillary_target_conditions(pfc,
                                                   index_target,
                                                   param1,
                                                   &aux_flag,
                                                   errmsg),
                 errmsg, errmsg);
      if (aux_flag == _TRUE_){
        //printf("Found target: %s\n",target_namestrings[index_target]);
        target_indices[unknown_parameters_size] = index_target;
        fzw.required_computation_stage = MAX(fzw.required_computation_stage,target_cs[index_target]);
        unknown_parameters_size++;
      }
    }
  }

  /**
   * Case with unknown parameters...
   *
   * Here we start shooting (see above for explanation of shooting)
   *
   *  */
  if (unknown_parameters_size > 0) {

    /* Create file content structure with additional entries */
    class_call(parser_init(&(fzw.fc),
                           pfc->size+unknown_parameters_size,
                           pfc->filename,
                           errmsg),
               errmsg,errmsg);
    /* Copy input file content to the new file content structure: */
    memcpy(fzw.fc.name, pfc->name, pfc->size*sizeof(FileArg));
    memcpy(fzw.fc.value, pfc->value, pfc->size*sizeof(FileArg));
    memcpy(fzw.fc.read, pfc->read, pfc->size*sizeof(short));

    class_alloc(unknown_parameter,
                unknown_parameters_size*sizeof(double),
                errmsg);
    class_alloc(fzw.unknown_parameters_index,
                unknown_parameters_size*sizeof(int),
                errmsg);
    fzw.target_size = unknown_parameters_size;
    class_alloc(fzw.target_name,
                fzw.target_size*sizeof(enum target_names),
                errmsg);
    class_alloc(fzw.target_value,
                fzw.target_size*sizeof(double),
                errmsg);

    /** - --> go through all cases with unknown parameters: */
    for (counter = 0; counter < unknown_parameters_size; counter++){
      index_target = target_indices[counter];
      class_call(parser_read_double(pfc,
                                    target_namestrings[index_target],
                                    &param1,
                                    &flag1,
                                    errmsg),
               errmsg,
               errmsg);

      // store name of target parameter
      fzw.target_name[counter] = index_target;
      // store target value of target parameter
      fzw.target_value[counter] = param1;
      fzw.unknown_parameters_index[counter]=pfc->size+counter;
      // substitute the name of the target parameter with the name of the corresponding unknown parameter
      strcpy(fzw.fc.name[fzw.unknown_parameters_index[counter]],unknown_namestrings[index_target]);
      //printf("%d, %d: %s\n",counter,index_target,target_namestrings[index_target]);
    }

    if (unknown_parameters_size == 1){
      if (input_verbose > 0) {
        fprintf(
                stdout,
                "Computing unknown input parameter '%s' using input parameter '%s'\n",
                fzw.fc.name[fzw.unknown_parameters_index[0]],
                target_namestrings[fzw.target_name[0]]
               );
      }
      /* We can do 1 dimensional root finding */
      /* If shooting fails, postpone error to background module to play nice with MontePython. */
      class_call_try(input_find_root(&xzero,
                                     &fevals,
                                     &fzw,
                                     errmsg),
                     errmsg,
                     pba->shooting_error,
                     shooting_failed=_TRUE_);

      /* Store xzero */
      sprintf(fzw.fc.value[fzw.unknown_parameters_index[0]],"%e",xzero);
      if (input_verbose > 0) {
        fprintf(stdout," -> found '%s = %s'\n",
                fzw.fc.name[fzw.unknown_parameters_index[0]],
                fzw.fc.value[fzw.unknown_parameters_index[0]]);
      }
    }
    else{
      /* We need to do multidimensional root finding */

      if (input_verbose > 0) {
        fprintf(stdout,"Computing unknown input parameters\n");
      }
      class_alloc(x_inout,
                  sizeof(double)*unknown_parameters_size,
                  errmsg);
      class_alloc(dxdF,
                  sizeof(double)*unknown_parameters_size,
                  errmsg);
      class_call(input_get_guess(x_inout,
                                 dxdF,
                                 &fzw,
                                 errmsg),
                 errmsg, errmsg);

      class_call_try(fzero_Newton(input_try_unknown_parameters,
                                  x_inout,
                                  dxdF,
                                  unknown_parameters_size,
                                  1e-4,
                                  1e-6,
                                  &fzw,
                                  &fevals,
                                  errmsg),
                     errmsg, pba->shooting_error,shooting_failed=_TRUE_);



      /* Store xzero */
      for (counter = 0; counter < unknown_parameters_size; counter++){
        sprintf(fzw.fc.value[fzw.unknown_parameters_index[counter]],
                "%e",x_inout[counter]);
        if (input_verbose > 0) {
          fprintf(stdout," -> found '%s = %s'\n",
                  fzw.fc.name[fzw.unknown_parameters_index[counter]],
                  fzw.fc.value[fzw.unknown_parameters_index[counter]]);
        }
      }

      free(x_inout);
      free(dxdF);
    }

    if (input_verbose > 1) {
      fprintf(stdout,"Shooting completed using %d function evaluations\n",fevals);
    }


    /** - --> Read all parameters from tuned pfc */
    class_call(input_read_parameters(&(fzw.fc),
                                     ppr,
                                     pba,
                                     pth,
                                     ppt,
                                     ptr,
                                     ppm,
                                     psp,
                                     pma,
                                     pnl,
                                     ple,
                                     pop,
                                     errmsg),
               errmsg,
               errmsg);

    /** - --> Set status of shooting */
    pba->shooting_failed = shooting_failed;

    /* all parameters read in fzw must be considered as read in
       pfc. At the same time the parameters read before in pfc (like
       theta_s,...) must still be considered as read (hence we could
       not do a memcopy) */
    for (i=0; i < pfc->size; i ++) {
      if (fzw.fc.read[i] == _TRUE_)
        pfc->read[i] = _TRUE_;
    }

    // Free tuned pfc
    parser_free(&(fzw.fc));
    /** - --> Free arrays allocated*/
    free(unknown_parameter);
    free(fzw.unknown_parameters_index);
    free(fzw.target_name);
    free(fzw.target_value);
  }
  /** - case with no unknown parameters */
  else{

    /** - --> just read all parameters from input pfc: */
    class_call(input_read_parameters(pfc,
                                     ppr,
                                     pba,
                                     pth,
                                     ppt,
                                     ptr,
                                     ppm,
                                     psp,
                                     pma,
                                     pnl,
                                     ple,
                                     pop,
                                     errmsg),
               errmsg,
               errmsg);
  }

  /** - eventually write all the read parameters in a file, unread parameters in another file, and warnings about unread parameters */

  class_call(parser_read_string(pfc,"write parameters",&string1,&flag1,errmsg),
             errmsg,
             errmsg);

  if ((flag1 == _TRUE_) && ((strstr(string1,"y") != NULL) || (strstr(string1,"Y") != NULL))) {

    sprintf(param_output_name,"%s%s",pop->root,"parameters.ini");
    sprintf(param_unused_name,"%s%s",pop->root,"unused_parameters");

    class_open(param_output,param_output_name,"w",errmsg);
    class_open(param_unused,param_unused_name,"w",errmsg);

    fprintf(param_output,"# List of input/precision parameters actually read\n");
    fprintf(param_output,"# (all other parameters set to default values)\n");
    fprintf(param_output,"# Obtained with CLASS %s (for developers: svn version %s)\n",_VERSION_,_SVN_VERSION_);
    fprintf(param_output,"#\n");
    fprintf(param_output,"# This file can be used as the input file of another run\n");
    fprintf(param_output,"#\n");

    fprintf(param_unused,"# List of input/precision parameters passed\n");
    fprintf(param_unused,"# but not used (just for info)\n");
    fprintf(param_unused,"#\n");

    for (i=0; i<pfc->size; i++) {
      if (pfc->read[i] == _TRUE_)
        fprintf(param_output,"%s = %s\n",pfc->name[i],pfc->value[i]);
      else
        fprintf(param_unused,"%s = %s\n",pfc->name[i],pfc->value[i]);
    }
    fprintf(param_output,"#\n");

    fclose(param_output);
    fclose(param_unused);
  }

  class_call(parser_read_string(pfc,"write warnings",&string1,&flag1,errmsg),
             errmsg,
             errmsg);

  if ((flag1 == _TRUE_) && ((strstr(string1,"y") != NULL) || (strstr(string1,"Y") != NULL))) {

    for (i=0; i<pfc->size; i++) {
      if (pfc->read[i] == _FALSE_)
        fprintf(stdout,"[WARNING: input line not recognized and not taken into account: '%s=%s']\n",pfc->name[i],pfc->value[i]);
    }
  }

  return _SUCCESS_;

}
int input_read_precisions(
                          struct file_content * pfc,
                          struct precision * ppr,
                          struct background *pba,
                          struct thermo *pth,
                          struct perturbs *ppt,
                          struct transfers *ptr,
                          struct primordial *ppm,
                          struct spectra *psp,
                          struct matters *pma,
                          struct nonlinear * pnl,
                          struct lensing *ple,
                          struct output *pop,
                          ErrorMsg errmsg
                          ) {
  /** - set all precision parameters to default values */

  /**
   * Declare initial params to read into
   * */
  class_call(input_default_precision(ppr),
            errmsg,
            errmsg);

  int int1;
  int flag1;
  double param1;
  char string1[_ARGUMENT_LENGTH_MAX_];

  /**
   * Parse all precision parameters
   * */

  #define __PARSE_PRECISION_PARAMETER__
  #include "precisions.h"
  #undef __PARSE_PRECISION_PARAMETER__

  return _SUCCESS_;
}
int input_read_parameters(
                          struct file_content * pfc,
                          struct precision * ppr,
                          struct background *pba,
                          struct thermo *pth,
                          struct perturbs *ppt,
                          struct transfers *ptr,
                          struct primordial *ppm,
                          struct spectra *psp,
                          struct matters *pma,
                          struct nonlinear * pnl,
                          struct lensing *ple,
                          struct output *pop,
                          ErrorMsg errmsg
                          ) {

  /** Summary: */

  /** - define local variables */

  int flag1,flag2,flag3;
  double param1,param2,param3;
  int N_ncdm=0,n,entries_read;
  int int1,fileentries;
  double scf_lambda;
  double fnu_factor;
  double * pointer1;
  char string1[_ARGUMENT_LENGTH_MAX_];
  char string2[_ARGUMENT_LENGTH_MAX_];
  double k1=0.;
  double k2=0.;
  double prr1=0.;
  double prr2=0.;
  double pii1=0.;
  double pii2=0.;
  double pri1=0.;
  double pri2=0.;
  double n_iso=0.;
  double f_iso=0.;
  double n_cor=0.;
  double c_cor=0.;

  double Omega_tot;

  int i;

  double sigma_B; /* Stefan-Boltzmann constant in \f$ W/m^2/K^4 = Kg/K^4/s^3 \f$*/

  double rho_ncdm;
  double R0,R1,R2,R3,R4;
  double PSR0,PSR1,PSR2,PSR3,PSR4;
  double HSR0,HSR1,HSR2,HSR3,HSR4;

  double z_max=0.;
  int bin;
  int input_verbose=0;

  sigma_B = 2. * pow(_PI_,5) * pow(_k_B_,4) / 15. / pow(_h_P_,3) / pow(_c_,2);

  /** - set all input parameters to default values */

  class_call(input_default_params(pba,
                                  pth,
                                  ppt,
                                  ptr,
                                  ppm,
                                  psp,
                                  pma,
                                  pnl,
                                  ple,
                                  pop),
             errmsg,
             errmsg);

  /** - if entries passed in file_content structure, carefully read
      and interpret each of them, and tune the relevant input
      parameters accordingly*/

  class_read_int("input_verbose",input_verbose);

  /** Knowing the gauge from the very beginning is useful (even if
      this could be a run not requiring perturbations at all: even in
      that case, knowing the gauge is important e.g. for fixing the
      sampling in momentum space for non-cold dark matter) */

  class_call(parser_read_string(pfc,"gauge",&string1,&flag1,errmsg),
             errmsg,
             errmsg);

  if (flag1 == _TRUE_) {

    if ((strstr(string1,"newtonian") != NULL) || (strstr(string1,"Newtonian") != NULL) || (strstr(string1,"new") != NULL)) {
      ppt->gauge = newtonian;
    }

    if ((strstr(string1,"synchronous") != NULL) || (strstr(string1,"sync") != NULL) || (strstr(string1,"Synchronous") != NULL)) {
      ppt->gauge = synchronous;
    }
  }

  /** (a) background parameters */

  /** - scale factor today (arbitrary) */
  class_read_double("a_today",pba->a_today);

  /** - h (dimensionless) and [\f$ H_0/c\f$] in \f$ Mpc^{-1} = h / 2997.9... = h * 10^5 / c \f$ */
  class_call(parser_read_double(pfc,"H0",&param1,&flag1,errmsg),
             errmsg,
             errmsg);
  class_call(parser_read_double(pfc,"h",&param2,&flag2,errmsg),
             errmsg,
             errmsg);
  class_test((flag1 == _TRUE_) && (flag2 == _TRUE_),
             errmsg,
             "In input file, you cannot enter both h and H0, choose one");
  if (flag1 == _TRUE_) {
    pba->H0 = param1 * 1.e3 / _c_;
    pba->h = param1 / 100.;
  }
  if (flag2 == _TRUE_) {
    pba->H0 = param2 *  1.e5 / _c_;
    pba->h = param2;
  }

  /** - Omega_0_g (photons) and T_cmb */
  class_call(parser_read_double(pfc,"T_cmb",&param1,&flag1,errmsg),
             errmsg,
             errmsg);
  class_call(parser_read_double(pfc,"Omega_g",&param2,&flag2,errmsg),
             errmsg,
             errmsg);
  class_call(parser_read_double(pfc,"omega_g",&param3,&flag3,errmsg),
             errmsg,
             errmsg);
  class_test(class_at_least_two_of_three(flag1,flag2,flag3),
             errmsg,
             "In input file, you can only enter one of T_cmb, Omega_g or omega_g, choose one");

  if (class_none_of_three(flag1,flag2,flag3)) {
    pba->Omega0_g = (4.*sigma_B/_c_*pow(pba->T_cmb,4.)) / (3.*_c_*_c_*1.e10*pba->h*pba->h/_Mpc_over_m_/_Mpc_over_m_/8./_PI_/_G_);
  }
  else {

    if (flag1 == _TRUE_) {
      /** - Omega0_g = rho_g / rho_c0, each of them expressed in \f$ Kg/m/s^2 \f$*/
      /** - rho_g = (4 sigma_B / c) \f$ T^4 \f$*/
      /** - rho_c0 \f$ = 3 c^2 H_0^2 / (8 \pi G) \f$*/
      pba->Omega0_g = (4.*sigma_B/_c_*pow(param1,4.)) / (3.*_c_*_c_*1.e10*pba->h*pba->h/_Mpc_over_m_/_Mpc_over_m_/8./_PI_/_G_);
      pba->T_cmb=param1;
    }

    if (flag2 == _TRUE_) {
      pba->Omega0_g = param2;
      pba->T_cmb=pow(pba->Omega0_g * (3.*_c_*_c_*1.e10*pba->h*pba->h/_Mpc_over_m_/_Mpc_over_m_/8./_PI_/_G_) / (4.*sigma_B/_c_),0.25);
    }

    if (flag3 == _TRUE_) {
      pba->Omega0_g = param3/pba->h/pba->h;
      pba->T_cmb = pow(pba->Omega0_g * (3.*_c_*_c_*1.e10*pba->h*pba->h/_Mpc_over_m_/_Mpc_over_m_/8./_PI_/_G_) / (4.*sigma_B/_c_),0.25);
    }
  }

  Omega_tot = pba->Omega0_g;

  /** - Omega_0_b (baryons) */
  class_call(parser_read_double(pfc,"Omega_b",&param1,&flag1,errmsg),
             errmsg,
             errmsg);
  class_call(parser_read_double(pfc,"omega_b",&param2,&flag2,errmsg),
             errmsg,
             errmsg);
  class_test(((flag1 == _TRUE_) && (flag2 == _TRUE_)),
             errmsg,
             "In input file, you can only enter one of Omega_b or omega_b, choose one");
  if (flag1 == _TRUE_)
    pba->Omega0_b = param1;
  if (flag2 == _TRUE_)
    pba->Omega0_b = param2/pba->h/pba->h;

  Omega_tot += pba->Omega0_b;

  /** - Omega_0_ur (ultra-relativistic species / massless neutrino) */

  /* (a) try to read N_ur */
  class_call(parser_read_double(pfc,"N_ur",&param1,&flag1,errmsg),
             errmsg,
             errmsg);

  /* these lines have been added for compatibility with deprecated syntax 'N_eff' instead of 'N_ur', in the future they could be suppressed */
  class_call(parser_read_double(pfc,"N_eff",&param2,&flag2,errmsg),
             errmsg,
             errmsg);
  class_test((flag1 == _TRUE_) && (flag2 == _TRUE_),
             errmsg,
             "In input file, you can only enter one of N_eff (deprecated syntax) or N_ur (up-to-date syntax), since they botgh describe the same, i.e. the contribution ukltra-relativistic species to the effective neutrino number");
  if (flag2 == _TRUE_) {
    param1 = param2;
    flag1 = _TRUE_;
    flag2 = _FALSE_;
  }
  /* end of lines for deprecated syntax */

  /* (b) try to read Omega_ur */
  class_call(parser_read_double(pfc,"Omega_ur",&param2,&flag2,errmsg),
             errmsg,
             errmsg);

  /* (c) try to read omega_ur */
  class_call(parser_read_double(pfc,"omega_ur",&param3,&flag3,errmsg),
             errmsg,
             errmsg);

  /* (d) infer the unpassed ones from the passed one */
  class_test(class_at_least_two_of_three(flag1,flag2,flag3),
             errmsg,
             "In input file, you can only enter one of N_eff, Omega_ur or omega_ur, choose one");

  if (class_none_of_three(flag1,flag2,flag3)) {
    pba->Omega0_ur = 3.046*7./8.*pow(4./11.,4./3.)*pba->Omega0_g;
  }
  else {

    if (flag1 == _TRUE_) {
      pba->Omega0_ur = param1*7./8.*pow(4./11.,4./3.)*pba->Omega0_g;
    }
    if (flag2 == _TRUE_) {
      pba->Omega0_ur = param2;
    }
    if (flag3 == _TRUE_) {
      pba->Omega0_ur = param3/pba->h/pba->h;
    }
  }

  class_call(parser_read_double(pfc,"ceff2_ur",&param1,&flag1,errmsg),
             errmsg,
             errmsg);
  if (flag1 == _TRUE_) ppt->three_ceff2_ur = 3.*param1;

  class_call(parser_read_double(pfc,"cvis2_ur",&param1,&flag1,errmsg),
             errmsg,
             errmsg);
  if (flag1 == _TRUE_) ppt->three_cvis2_ur = 3.*param1;

  Omega_tot += pba->Omega0_ur;

  /** - Omega_0_cdm (CDM) */
  class_call(parser_read_double(pfc,"Omega_cdm",&param1,&flag1,errmsg),
             errmsg,
             errmsg);
  class_call(parser_read_double(pfc,"omega_cdm",&param2,&flag2,errmsg),
             errmsg,
             errmsg);
  class_test(((flag1 == _TRUE_) && (flag2 == _TRUE_)),
             errmsg,
             "In input file, you can only enter one of Omega_cdm or omega_cdm, choose one");
  if (flag1 == _TRUE_)
    pba->Omega0_cdm = param1;
  if (flag2 == _TRUE_)
    pba->Omega0_cdm = param2/pba->h/pba->h;

  Omega_tot += pba->Omega0_cdm;

  /** - Omega_0_dcdmdr (DCDM) */
  class_call(parser_read_double(pfc,"Omega_dcdmdr",&param1,&flag1,errmsg),
             errmsg,
             errmsg);
  class_call(parser_read_double(pfc,"omega_dcdmdr",&param2,&flag2,errmsg),
             errmsg,
             errmsg);
  class_test(((flag1 == _TRUE_) && (flag2 == _TRUE_)),
             errmsg,
             "In input file, you can only enter one of Omega_dcdmdr or omega_dcdmdr, choose one");
  if (flag1 == _TRUE_)
    pba->Omega0_dcdmdr = param1;
  if (flag2 == _TRUE_)
    pba->Omega0_dcdmdr = param2/pba->h/pba->h;

  if (pba->Omega0_dcdmdr > 0) {

    Omega_tot += pba->Omega0_dcdmdr;

    /** - Read Omega_ini_dcdm or omega_ini_dcdm */
    class_call(parser_read_double(pfc,"Omega_ini_dcdm",&param1,&flag1,errmsg),
               errmsg,
               errmsg);
    class_call(parser_read_double(pfc,"omega_ini_dcdm",&param2,&flag2,errmsg),
               errmsg,
               errmsg);
    class_test(((flag1 == _TRUE_) && (flag2 == _TRUE_)),
               errmsg,
               "In input file, you can only enter one of Omega_ini_dcdm or omega_ini_dcdm, choose one");
    if (flag1 == _TRUE_)
      pba->Omega_ini_dcdm = param1;
    if (flag2 == _TRUE_)
      pba->Omega_ini_dcdm = param2/pba->h/pba->h;

    /** - Read Gamma in same units as H0, i.e. km/(s Mpc)*/
    class_read_double("Gamma_dcdm",pba->Gamma_dcdm);
    /* Convert to Mpc */
    pba->Gamma_dcdm *= (1.e3 / _c_);

  }

  /** - non-cold relics (ncdm) */
  class_read_int("N_ncdm",N_ncdm);
  if ((flag1 == _TRUE_) && (N_ncdm > 0)){
    pba->N_ncdm = N_ncdm;

    if (ppt->gauge == synchronous)
      ppr->tol_ncdm = ppr->tol_ncdm_synchronous;
    if (ppt->gauge == newtonian)
      ppr->tol_ncdm = ppr->tol_ncdm_newtonian;

    /* Quadrature modes, 0 is qm_auto. */
    class_read_list_of_integers_or_default("Quadrature strategy",pba->ncdm_quadrature_strategy,0,N_ncdm);
    /* Number of momentum bins */
    class_read_list_of_integers_or_default("Number of momentum bins",pba->ncdm_input_q_size,-1,N_ncdm);

    /* qmax, if relevant */
    class_read_list_of_doubles_or_default("Maximum q",pba->ncdm_qmax,15,N_ncdm);

    /* Read temperatures: */
    class_read_list_of_doubles_or_default("T_ncdm",pba->T_ncdm,pba->T_ncdm_default,N_ncdm);

    /* Read chemical potentials: */
    class_read_list_of_doubles_or_default("ksi_ncdm",pba->ksi_ncdm,pba->ksi_ncdm_default,N_ncdm);

    /* Read degeneracy of each ncdm species: */
    class_read_list_of_doubles_or_default("deg_ncdm",pba->deg_ncdm,pba->deg_ncdm_default,N_ncdm);

    /* Read mass of each ncdm species: */
    class_read_list_of_doubles_or_default("m_ncdm",pba->m_ncdm_in_eV,0.0,N_ncdm);

    /* Read Omega of each ncdm species: */
    class_read_list_of_doubles_or_default("Omega_ncdm",pba->Omega0_ncdm,0.0,N_ncdm);

    /* Read omega of each ncdm species: (Use pba->M_ncdm temporarily)*/
    class_read_list_of_doubles_or_default("omega_ncdm",pba->M_ncdm,0.0,N_ncdm);

    /* Check for duplicate Omega/omega entries, missing mass definition and
       update pba->Omega0_ncdm:*/
    for(n=0; n<N_ncdm; n++){
      /* pba->M_ncdm holds value of omega */
      if (pba->M_ncdm[n]!=0.0){
        class_test(pba->Omega0_ncdm[n]!=0,errmsg,
                   "Nonzero values for both Omega and omega for ncdm species %d are specified!",n);
        pba->Omega0_ncdm[n] = pba->M_ncdm[n]/pba->h/pba->h;
      }
      if ((pba->Omega0_ncdm[n]==0.0) && (pba->m_ncdm_in_eV[n]==0.0)) {
        /* this is the right place for passing the default value of
           the mass (all parameters must have a default value; most of
           them are defined in input_default_params{}, but the ncdm mass
           is a bit special and there is no better place for setting its
           default value). We put an arbitrary value m << 10^-3 eV,
           i.e. the ultra-relativistic limit.*/
        pba->m_ncdm_in_eV[n]=1.e-5;
      }
    }

    /* Check if filenames for interpolation tables are given: */
    class_read_list_of_integers_or_default("use_ncdm_psd_files",pba->got_files,_FALSE_,N_ncdm);

    if (flag1==_TRUE_){
      for(n=0,fileentries=0; n<N_ncdm; n++){
        if (pba->got_files[n] == _TRUE_) fileentries++;
      }

      if (fileentries > 0) {

        /* Okay, read filenames.. */
        class_call(parser_read_list_of_strings(pfc,"ncdm_psd_filenames",
                                               &entries_read,&(pba->ncdm_psd_files),&flag2,errmsg),
                   errmsg,
                   errmsg);
        class_test(flag2 == _FALSE_,errmsg,
                   "Input use_ncdm_files is found, but no filenames found!");
        class_test(entries_read != fileentries,errmsg,
                   "Number of filenames found, %d, does not match number of _TRUE_ values in use_ncdm_files, %d",
                   entries_read,fileentries);
      }
    }
    /* Read (optional) p.s.d.-parameters:*/
    parser_read_list_of_doubles(pfc,
                                "ncdm_psd_parameters",
                                &entries_read,
                                &(pba->ncdm_psd_parameters),
                                &flag2,
                                errmsg);

    class_call(background_ncdm_init(ppr,pba),
               pba->error_message,
               errmsg);

    /* We must calculate M from omega or vice versa if one of them is missing.
       If both are present, we must update the degeneracy parameter to
       reflect the implicit normalization of the distribution function.*/
    for (n=0; n < N_ncdm; n++){
      if (pba->m_ncdm_in_eV[n] != 0.0){
        /* Case of only mass or mass and Omega/omega: */
        pba->M_ncdm[n] = pba->m_ncdm_in_eV[n]/_k_B_*_eV_/pba->T_ncdm[n]/pba->T_cmb;
        class_call(background_ncdm_momenta(pba->q_ncdm_bg[n],
                                           pba->w_ncdm_bg[n],
                                           pba->q_size_ncdm_bg[n],
                                           pba->M_ncdm[n],
                                           pba->factor_ncdm[n],
                                           0.,
                                           NULL,
                                           &rho_ncdm,
                                           NULL,
                                           NULL,
                                           NULL),
                   pba->error_message,
                   errmsg);
        if (pba->Omega0_ncdm[n] == 0.0){
          pba->Omega0_ncdm[n] = rho_ncdm/pba->H0/pba->H0;
        }
        else{
          fnu_factor = (pba->H0*pba->H0*pba->Omega0_ncdm[n]/rho_ncdm);
          pba->factor_ncdm[n] *= fnu_factor;
          /* dlnf0dlnq is already computed, but it is
             independent of any normalization of f0.
             We don't need the factor anymore, but we
             store it nevertheless:*/
          pba->deg_ncdm[n] *=fnu_factor;
        }
      }
      else{
        /* Case of only Omega/omega: */
        class_call(background_ncdm_M_from_Omega(ppr,pba,n),
                   pba->error_message,
                   errmsg);
        //printf("M_ncdm:%g\n",pba->M_ncdm[n]);
        pba->m_ncdm_in_eV[n] = _k_B_/_eV_*pba->T_ncdm[n]*pba->M_ncdm[n]*pba->T_cmb;
      }
      pba->Omega0_ncdm_tot += pba->Omega0_ncdm[n];
      //printf("Adding %g to total Omega..\n",pba->Omega0_ncdm[n]);
    }
  }
  Omega_tot += pba->Omega0_ncdm_tot;

  /** - Omega_0_k (effective fractional density of curvature) */
  class_read_double("Omega_k",pba->Omega0_k);
  /** - Set curvature parameter K */
  pba->K = -pba->Omega0_k*pow(pba->a_today*pba->H0,2);
  /** - Set curvature sign */
  if (pba->K > 0.) pba->sgnK = 1;
  else if (pba->K < 0.) pba->sgnK = -1;

  /** - Omega_0_lambda (cosmological constant), Omega0_fld (dark energy fluid), Omega0_scf (scalar field) */

  class_call(parser_read_double(pfc,"Omega_Lambda",&param1,&flag1,errmsg),
             errmsg,
             errmsg);
  class_call(parser_read_double(pfc,"Omega_fld",&param2,&flag2,errmsg),
             errmsg,
             errmsg);
  class_call(parser_read_double(pfc,"Omega_scf",&param3,&flag3,errmsg),
             errmsg,
             errmsg);

  class_test((flag1 == _TRUE_) && (flag2 == _TRUE_) && ((flag3 == _FALSE_) || (param3 >= 0.)),
             errmsg,
             "In input file, either Omega_Lambda or Omega_fld must be left unspecified, except if Omega_scf is set and <0.0, in which case the contribution from the scalar field will be the free parameter.");

  /** - --> (flag3 == _FALSE_) || (param3 >= 0.) explained:
   *  it means that either we have not read Omega_scf so we are ignoring it
   *  (unlike lambda and fld!) OR we have read it, but it had a
   *  positive value and should not be used for filling.
   *  We now proceed in two steps:
   *  1) set each Omega0 and add to the total for each specified component.
   *  2) go through the components in order {lambda, fld, scf} and
   *     fill using first unspecified component.
  */

  /* Step 1 */
  if (flag1 == _TRUE_){
    pba->Omega0_lambda = param1;
    Omega_tot += pba->Omega0_lambda;
  }
  if (flag2 == _TRUE_){
    pba->Omega0_fld = param2;
    Omega_tot += pba->Omega0_fld;
  }
  if ((flag3 == _TRUE_) && (param3 >= 0.)){
    pba->Omega0_scf = param3;
    Omega_tot += pba->Omega0_scf;
  }
  /* Step 2 */
  if (flag1 == _FALSE_) {
    //Fill with Lambda
    pba->Omega0_lambda= 1. - pba->Omega0_k - Omega_tot;
    if (input_verbose > 0) printf(" -> matched budget equations by adjusting Omega_Lambda = %e\n",pba->Omega0_lambda);
  }
  else if (flag2 == _FALSE_) {
    // Fill up with fluid
    pba->Omega0_fld = 1. - pba->Omega0_k - Omega_tot;
    if (input_verbose > 0) printf(" -> matched budget equations by adjusting Omega_fld = %e\n",pba->Omega0_fld);
  }
  else if ((flag3 == _TRUE_) && (param3 < 0.)){
    // Fill up with scalar field
    pba->Omega0_scf = 1. - pba->Omega0_k - Omega_tot;
    if (input_verbose > 0) printf(" -> matched budget equations by adjusting Omega_scf = %e\n",pba->Omega0_scf);
  }

  /*
  fprintf(stderr,"%e %e %e %e %e\n",
          pba->Omega0_lambda,
          pba->Omega0_fld,
          pba->Omega0_scf,
          pba->Omega0_k,
          Omega_tot);
  */

  /** - Test that the user have not specified Omega_scf = -1 but left either
      Omega_lambda or Omega_fld unspecified:*/
  class_test(((flag1 == _FALSE_)||(flag2 == _FALSE_)) && ((flag3 == _TRUE_) && (param3 < 0.)),
             errmsg,
             "It looks like you want to fulfil the closure relation sum Omega = 1 using the scalar field, so you have to specify both Omega_lambda and Omega_fld in the .ini file");

  if (pba->Omega0_fld != 0.) {

    class_call(parser_read_string(pfc,
                                  "use_ppf",
                                  &string1,
                                  &flag1,
                                  errmsg),
                errmsg,
                errmsg);

    if (flag1 == _TRUE_){
      if((strstr(string1,"y") != NULL) || (strstr(string1,"Y") != NULL)){
        pba->use_ppf = _TRUE_;
        class_read_double("c_gamma_over_c_fld",pba->c_gamma_over_c_fld);
      }
      else {
        pba->use_ppf = _FALSE_;
      }
    }

    class_call(parser_read_string(pfc,"fluid_equation_of_state",&string1,&flag1,errmsg),
               errmsg,
               errmsg);

    if (flag1 == _TRUE_) {

      if ((strstr(string1,"CLP") != NULL) || (strstr(string1,"clp") != NULL)) {
        pba->fluid_equation_of_state = CLP;
      }

      else if ((strstr(string1,"EDE") != NULL) || (strstr(string1,"ede") != NULL)) {
        pba->fluid_equation_of_state = EDE;
      }

      else {
        class_stop(errmsg,"incomprehensible input '%s' for the field 'fluid_equation_of_state'",string1);
      }
    }

    if (pba->fluid_equation_of_state == CLP) {
      class_read_double("w0_fld",pba->w0_fld);
      class_read_double("wa_fld",pba->wa_fld);
      class_read_double("cs2_fld",pba->cs2_fld);
    }

    if (pba->fluid_equation_of_state == EDE) {
      class_read_double("w0_fld",pba->w0_fld);
      class_read_double("Omega_EDE",pba->Omega_EDE);
      class_read_double("cs2_fld",pba->cs2_fld);
    }
  }

  /* Additional SCF parameters: */
  if (pba->Omega0_scf != 0.){
    /** - Read parameters describing scalar field potential */
    class_call(parser_read_list_of_doubles(pfc,
                                           "scf_parameters",
                                           &(pba->scf_parameters_size),
                                           &(pba->scf_parameters),
                                           &flag1,
                                           errmsg),
               errmsg,errmsg);
    class_read_int("scf_tuning_index",pba->scf_tuning_index);
    class_test(pba->scf_tuning_index >= pba->scf_parameters_size,
               errmsg,
               "Tuning index scf_tuning_index = %d is larger than the number of entries %d in scf_parameters. Check your .ini file.",pba->scf_tuning_index,pba->scf_parameters_size);
    /** - Assign shooting parameter */
    class_read_double("scf_shooting_parameter",pba->scf_parameters[pba->scf_tuning_index]);

    scf_lambda = pba->scf_parameters[0];
    if ((fabs(scf_lambda) <3.)&&(pba->background_verbose>1))
      printf("lambda = %e <3 won't be tracking (for exp quint) unless overwritten by tuning function\n",scf_lambda);

    class_call(parser_read_string(pfc,
                                  "attractor_ic_scf",
                                  &string1,
                                  &flag1,
                                  errmsg),
                errmsg,
                errmsg);

    if (flag1 == _TRUE_){
      if((strstr(string1,"y") != NULL) || (strstr(string1,"Y") != NULL)){
        pba->attractor_ic_scf = _TRUE_;
      }
      else{
        pba->attractor_ic_scf = _FALSE_;
        class_test(pba->scf_parameters_size<2,
               errmsg,
               "Since you are not using attractor initial conditions, you must specify phi and its derivative phi' as the last two entries in scf_parameters. See explanatory.ini for more details.");
        pba->phi_ini_scf = pba->scf_parameters[pba->scf_parameters_size-2];
        pba->phi_prime_ini_scf = pba->scf_parameters[pba->scf_parameters_size-1];
      }
    }
  }

  /** (b) assign values to thermodynamics cosmological parameters */

  /** - primordial helium fraction */
  class_call(parser_read_string(pfc,"YHe",&string1,&flag1,errmsg),
             errmsg,
             errmsg);

  if (flag1 == _TRUE_) {

    if ((strstr(string1,"BBN") != NULL) || (strstr(string1,"bbn") != NULL)) {
      pth->YHe = _BBN_;
    }
    else {
      class_read_double("YHe",pth->YHe);
    }

  }

  /** - recombination parameters */
  class_call(parser_read_string(pfc,"recombination",&string1,&flag1,errmsg),
             errmsg,
             errmsg);

  if (flag1 == _TRUE_) {

    if ((strstr(string1,"HYREC") != NULL) || (strstr(string1,"hyrec") != NULL) || (strstr(string1,"HyRec") != NULL)) {
      pth->recombination = hyrec;
    }

  }

  /** - reionization parametrization */
  class_call(parser_read_string(pfc,"reio_parametrization",&string1,&flag1,errmsg),
             errmsg,
             errmsg);

  if (flag1 == _TRUE_) {
    flag2=_FALSE_;
    if (strcmp(string1,"reio_none") == 0) {
      pth->reio_parametrization=reio_none;
      flag2=_TRUE_;
    }
    if (strcmp(string1,"reio_camb") == 0) {
      pth->reio_parametrization=reio_camb;
      flag2=_TRUE_;
    }
    if (strcmp(string1,"reio_bins_tanh") == 0) {
      pth->reio_parametrization=reio_bins_tanh;
      flag2=_TRUE_;
    }
    if (strcmp(string1,"reio_half_tanh") == 0) {
      pth->reio_parametrization=reio_half_tanh;
      flag2=_TRUE_;
    }
    if (strcmp(string1,"reio_many_tanh") == 0) {
      pth->reio_parametrization=reio_many_tanh;
      flag2=_TRUE_;
    }
    if (strcmp(string1,"reio_inter") == 0) {
      pth->reio_parametrization=reio_inter;
      flag2=_TRUE_;
    }

    class_test(flag2==_FALSE_,
               errmsg,
               "could not identify reionization_parametrization value, check that it is one of 'reio_none', 'reio_camb', 'reio_bins_tanh', 'reio_half_tanh', 'reio_many_tanh', 'reio_inter'...");
  }

  /** - reionization parameters if reio_parametrization=reio_camb */
  if ((pth->reio_parametrization == reio_camb) || (pth->reio_parametrization == reio_half_tanh)){
    class_call(parser_read_double(pfc,"z_reio",&param1,&flag1,errmsg),
               errmsg,
               errmsg);
    class_call(parser_read_double(pfc,"tau_reio",&param2,&flag2,errmsg),
               errmsg,
               errmsg);
    class_test(((flag1 == _TRUE_) && (flag2 == _TRUE_)),
               errmsg,
               "In input file, you can only enter one of z_reio or tau_reio, choose one");
    if (flag1 == _TRUE_) {
      pth->z_reio=param1;
      pth->reio_z_or_tau=reio_z;
    }
    if (flag2 == _TRUE_) {
      pth->tau_reio=param2;
      pth->reio_z_or_tau=reio_tau;
    }

    class_read_double("reionization_exponent",pth->reionization_exponent);
    class_read_double("reionization_width",pth->reionization_width);
    class_read_double("helium_fullreio_redshift",pth->helium_fullreio_redshift);
    class_read_double("helium_fullreio_width",pth->helium_fullreio_width);

  }

  /** - reionization parameters if reio_parametrization=reio_bins_tanh */
  if (pth->reio_parametrization == reio_bins_tanh) {
    class_read_int("binned_reio_num",pth->binned_reio_num);
    class_read_list_of_doubles("binned_reio_z",pth->binned_reio_z,pth->binned_reio_num);
    class_read_list_of_doubles("binned_reio_xe",pth->binned_reio_xe,pth->binned_reio_num);
    class_read_double("binned_reio_step_sharpness",pth->binned_reio_step_sharpness);
  }

  /** - reionization parameters if reio_parametrization=reio_many_tanh */
  if (pth->reio_parametrization == reio_many_tanh) {
    class_read_int("many_tanh_num",pth->many_tanh_num);
    class_read_list_of_doubles("many_tanh_z",pth->many_tanh_z,pth->many_tanh_num);
    class_read_list_of_doubles("many_tanh_xe",pth->many_tanh_xe,pth->many_tanh_num);
    class_read_double("many_tanh_width",pth->many_tanh_width);
  }

  /** - reionization parameters if reio_parametrization=reio_many_tanh */
  if (pth->reio_parametrization == reio_inter) {
    class_read_int("reio_inter_num",pth->reio_inter_num);
    class_read_list_of_doubles("reio_inter_z",pth->reio_inter_z,pth->reio_inter_num);
    class_read_list_of_doubles("reio_inter_xe",pth->reio_inter_xe,pth->reio_inter_num);
  }

  /** - energy injection parameters from CDM annihilation/decay */

  class_read_double("annihilation",pth->annihilation);

  if (pth->annihilation > 0.) {

    class_read_double("annihilation_variation",pth->annihilation_variation);
    class_read_double("annihilation_z",pth->annihilation_z);
    class_read_double("annihilation_zmax",pth->annihilation_zmax);
    class_read_double("annihilation_zmin",pth->annihilation_zmin);
    class_read_double("annihilation_f_halo",pth->annihilation_f_halo);
    class_read_double("annihilation_z_halo",pth->annihilation_z_halo);

    class_call(parser_read_string(pfc,
                                  "on the spot",
                                  &(string1),
                                  &(flag1),
                                  errmsg),
               errmsg,
               errmsg);

    if (flag1 == _TRUE_) {
      if ((strstr(string1,"y") != NULL) || (strstr(string1,"Y") != NULL)) {
        pth->has_on_the_spot = _TRUE_;
      }
      else {
        if ((strstr(string1,"n") != NULL) || (strstr(string1,"N") != NULL)) {
          pth->has_on_the_spot = _FALSE_;
        }
        else {
          class_stop(errmsg,"incomprehensible input '%s' for the field 'on the spot'",string1);
        }
      }
    }
  }

  class_read_double("decay",pth->decay);

  class_call(parser_read_string(pfc,
                                "compute damping scale",
                                &(string1),
                                &(flag1),
                                errmsg),
             errmsg,
             errmsg);

  if (flag1 == _TRUE_) {
    if ((strstr(string1,"y") != NULL) || (strstr(string1,"Y") != NULL)) {
      pth->compute_damping_scale = _TRUE_;
    }
    else {
      if ((strstr(string1,"n") != NULL) || (strstr(string1,"N") != NULL)) {
        pth->compute_damping_scale = _FALSE_;
      }
      else {
        class_stop(errmsg,"incomprehensible input '%s' for the field 'compute damping scale'",string1);
      }
    }
  }

  /** (c) define which perturbations and sources should be computed, and down to which scale */

  ppt->has_perturbations = _FALSE_;
  ppt->has_cls = _FALSE_;

  class_call(parser_read_string(pfc,"output",&string1,&flag1,errmsg),
             errmsg,
             errmsg);

  if (flag1 == _TRUE_) {

    if ((strstr(string1,"tCl") != NULL) || (strstr(string1,"TCl") != NULL) || (strstr(string1,"TCL") != NULL)) {
      ppt->has_cl_cmb_temperature = _TRUE_;
      ppt->has_perturbations = _TRUE_;
      ppt->has_cls = _TRUE_;
    }

    if ((strstr(string1,"pCl") != NULL) || (strstr(string1,"PCl") != NULL) || (strstr(string1,"PCL") != NULL)) {
      ppt->has_cl_cmb_polarization = _TRUE_;
      ppt->has_perturbations = _TRUE_;
      ppt->has_cls = _TRUE_;
    }

    if ((strstr(string1,"lCl") != NULL) || (strstr(string1,"LCl") != NULL) || (strstr(string1,"LCL") != NULL)) {
      ppt->has_cl_cmb_lensing_potential = _TRUE_;
      ppt->has_perturbations = _TRUE_;
      ppt->has_cls = _TRUE_;
    }

    if ((strstr(string1,"nCl") != NULL) || (strstr(string1,"NCl") != NULL) || (strstr(string1,"NCL") != NULL) ||
        (strstr(string1,"dCl") != NULL) || (strstr(string1,"DCl") != NULL) || (strstr(string1,"DCL") != NULL)) {
      ppt->has_cl_number_count = _TRUE_;
      ppt->has_perturbations = _TRUE_;
      ppt->has_cls = _TRUE_;
    }

    if ((strstr(string1,"sCl") != NULL) || (strstr(string1,"SCl") != NULL) || (strstr(string1,"SCL") != NULL)) {
      ppt->has_cl_lensing_potential=_TRUE_;
      ppt->has_perturbations = _TRUE_;
      ppt->has_cls = _TRUE_;
    }

    if ((strstr(string1,"mPk") != NULL) || (strstr(string1,"MPk") != NULL) || (strstr(string1,"MPK") != NULL)) {
      ppt->has_pk_matter=_TRUE_;
      ppt->has_perturbations = _TRUE_;

      /*if (pba->Omega0_ncdm_tot != 0.0){
          class_call(parser_read_string(pfc,"pk_only_cdm_bar",&string1,&flag1,errmsg),
                     errmsg,
                     errmsg);
          if (flag1 == _TRUE_){
              if((strstr(string1,"y") != NULL) || (strstr(string1,"Y") != NULL)){
                  ppt->pk_only_cdm_bar = _TRUE_;
              }
              else {
                  ppt->pk_only_cdm_bar = _FALSE_;
              }
          }
      }*/

    }

    if ((strstr(string1,"mTk") != NULL) || (strstr(string1,"MTk") != NULL) || (strstr(string1,"MTK") != NULL) ||
        (strstr(string1,"dTk") != NULL) || (strstr(string1,"DTk") != NULL) || (strstr(string1,"DTK") != NULL)) {
      ppt->has_density_transfers=_TRUE_;
      ppt->has_perturbations = _TRUE_;
    }

    if ((strstr(string1,"vTk") != NULL) || (strstr(string1,"VTk") != NULL) || (strstr(string1,"VTK") != NULL)) {
      ppt->has_velocity_transfers=_TRUE_;
      ppt->has_perturbations = _TRUE_;
    }

  }

  if (ppt->has_density_transfers == _TRUE_) {
    class_call(parser_read_string(pfc,"extra metric transfer functions",&string1,&flag1,errmsg),
               errmsg,
               errmsg);

    if ((flag1 == _TRUE_) && ((strstr(string1,"y") != NULL) || (strstr(string1,"y") != NULL))) {
      ppt->has_metricpotential_transfers = _TRUE_;
    }
  }

  if (ppt->has_cl_cmb_temperature == _TRUE_) {

    class_call(parser_read_string(pfc,"temperature contributions",&string1,&flag1,errmsg),
               errmsg,
               errmsg);

    if (flag1 == _TRUE_) {

      ppt->switch_sw = 0;
      ppt->switch_eisw = 0;
      ppt->switch_lisw = 0;
      ppt->switch_dop = 0;
      ppt->switch_pol = 0;

      if ((strstr(string1,"tsw") != NULL) || (strstr(string1,"TSW") != NULL))
        ppt->switch_sw = 1;
      if ((strstr(string1,"eisw") != NULL) || (strstr(string1,"EISW") != NULL))
        ppt->switch_eisw = 1;
      if ((strstr(string1,"lisw") != NULL) || (strstr(string1,"LISW") != NULL))
        ppt->switch_lisw = 1;
      if ((strstr(string1,"dop") != NULL) || (strstr(string1,"Dop") != NULL))
        ppt->switch_dop = 1;
      if ((strstr(string1,"pol") != NULL) || (strstr(string1,"Pol") != NULL))
        ppt->switch_pol = 1;

      class_test((ppt->switch_sw == 0) && (ppt->switch_eisw == 0) && (ppt->switch_lisw == 0) && (ppt->switch_dop == 0) && (ppt->switch_pol == 0),
                 errmsg,
                 "In the field 'output', you selected CMB temperature, but in the field 'temperature contributions', you removed all contributions");

      class_read_double("early/late isw redshift",ppt->eisw_lisw_split_z);

    }

  }

  if (ppt->has_cl_number_count == _TRUE_) {

    class_call(parser_read_string(pfc,"number count contributions",&string1,&flag1,errmsg),
               errmsg,
               errmsg);

    if (flag1 == _TRUE_) {

      if (strstr(string1,"density") != NULL)
        ppt->has_nc_density = _TRUE_;
      if (strstr(string1,"rsd") != NULL)
        ppt->has_nc_rsd = _TRUE_;
      if (strstr(string1,"lensing") != NULL)
        ppt->has_nc_lens = _TRUE_;
      if (strstr(string1,"gr") != NULL)
        ppt->has_nc_gr = _TRUE_;

      class_test((ppt->has_nc_density == _FALSE_) && (ppt->has_nc_rsd == _FALSE_) && (ppt->has_nc_lens == _FALSE_) && (ppt->has_nc_gr == _FALSE_),
                 errmsg,
                 "In the field 'output', you selected number count Cl's, but in the field 'number count contributions', you removed all contributions");

    }

    else {
      /* default: only the density contribution */
      ppt->has_nc_density = _TRUE_;
    }
  }

  if (ppt->has_perturbations == _TRUE_) {

    /* perturbed recombination */
    class_call(parser_read_string(pfc,
                                  "perturbed recombination",
                                  &(string1),
                                  &(flag1),
                                  errmsg),
               errmsg,
               errmsg);

    if ((flag1 == _TRUE_) && ((strstr(string1,"y") != NULL) || (strstr(string1,"Y") != NULL))) {
      ppt->has_perturbed_recombination = _TRUE_;
    }

    /* modes */
    class_call(parser_read_string(pfc,"modes",&string1,&flag1,errmsg),
               errmsg,
               errmsg);

    if (flag1 == _TRUE_) {

      /* if no modes are specified, the default is has_scalars=_TRUE_;
         but if they are specified we should reset has_scalars to _FALSE_ before reading */
      ppt->has_scalars=_FALSE_;

      if ((strstr(string1,"s") != NULL) || (strstr(string1,"S") != NULL))
        ppt->has_scalars=_TRUE_;

      if ((strstr(string1,"v") != NULL) || (strstr(string1,"V") != NULL))
        ppt->has_vectors=_TRUE_;

      if ((strstr(string1,"t") != NULL) || (strstr(string1,"T") != NULL))
        ppt->has_tensors=_TRUE_;

      class_test(class_none_of_three(ppt->has_scalars,ppt->has_vectors,ppt->has_tensors),
                 errmsg,
                 "You wrote: modes='%s'. Could not identify any of the modes ('s', 'v', 't') in such input",string1);
    }

    if (ppt->has_scalars == _TRUE_) {

      class_call(parser_read_string(pfc,"ic",&string1,&flag1,errmsg),
                 errmsg,
                 errmsg);

      if (flag1 == _TRUE_) {

        /* if no initial conditions are specified, the default is has_ad=_TRUE_;
           but if they are specified we should reset has_ad to _FALSE_ before reading */
        ppt->has_ad=_FALSE_;

        if ((strstr(string1,"ad") != NULL) || (strstr(string1,"AD") != NULL))
          ppt->has_ad=_TRUE_;

        if ((strstr(string1,"bi") != NULL) || (strstr(string1,"BI") != NULL))
          ppt->has_bi=_TRUE_;

        if ((strstr(string1,"cdi") != NULL) || (strstr(string1,"CDI") != NULL))
          ppt->has_cdi=_TRUE_;

        if ((strstr(string1,"nid") != NULL) || (strstr(string1,"NID") != NULL))
          ppt->has_nid=_TRUE_;

        if ((strstr(string1,"niv") != NULL) || (strstr(string1,"NIV") != NULL))
          ppt->has_niv=_TRUE_;

        class_test(ppt->has_ad==_FALSE_ && ppt->has_bi ==_FALSE_ && ppt->has_cdi ==_FALSE_ && ppt->has_nid ==_FALSE_ && ppt->has_niv ==_FALSE_,
                   errmsg,
                   "You wrote: ic='%s'. Could not identify any of the initial conditions ('ad', 'bi', 'cdi', 'nid', 'niv') in such input",string1);

      }
    }

    else {

      class_test(ppt->has_cl_cmb_lensing_potential == _TRUE_,
                 errmsg,
                 "Inconsistency: you want C_l's for cmb lensing potential, but no scalar modes\n");

      class_test(ppt->has_pk_matter == _TRUE_,
                 errmsg,
                 "Inconsistency: you want P(k) of matter, but no scalar modes\n");

    }

    if (ppt->has_vectors == _TRUE_){

      class_test((ppt->has_cl_cmb_temperature == _FALSE_) && (ppt->has_cl_cmb_polarization == _FALSE_),
                 errmsg,
                 "inconsistent input: you asked for vectors, so you should have at least one non-zero tensor source type (temperature or polarization). Please adjust your input.");

    }

    if (ppt->has_tensors == _TRUE_){

      class_test((ppt->has_cl_cmb_temperature == _FALSE_) && (ppt->has_cl_cmb_polarization == _FALSE_),
                 errmsg,
                 "inconsistent input: you asked for tensors, so you should have at least one non-zero tensor source type (temperature or polarization). Please adjust your input.");

    }
  }

  /** (d) define the primordial spectrum */

  class_call(parser_read_string(pfc,"P_k_ini type",&string1,&flag1,errmsg),
             errmsg,
             errmsg);

  if (flag1 == _TRUE_) {
    flag2=_FALSE_;
    if (strcmp(string1,"analytic_Pk") == 0) {
      ppm->primordial_spec_type = analytic_Pk;
      flag2=_TRUE_;
    }
    if (strcmp(string1,"two_scales") == 0) {
      ppm->primordial_spec_type = two_scales;
      flag2=_TRUE_;
    }
    if (strcmp(string1,"inflation_V") == 0) {
      ppm->primordial_spec_type = inflation_V;
      flag2=_TRUE_;
    }
    if (strcmp(string1,"inflation_H") == 0) {
      ppm->primordial_spec_type = inflation_H;
      flag2=_TRUE_;
    }
    if (strcmp(string1,"inflation_V_end") == 0) {
      ppm->primordial_spec_type = inflation_V_end;
      flag2=_TRUE_;
    }
    if (strcmp(string1,"external_Pk") == 0) {
      ppm->primordial_spec_type = external_Pk;
      flag2=_TRUE_;
    }
    class_test(flag2==_FALSE_,
               errmsg,
               "could not identify primordial spectrum type, check that it is one of 'analytic_pk', 'two_scales', 'inflation_V', 'inflation_H', 'external_Pk'...");
  }

  class_read_double("k_pivot",ppm->k_pivot);

  if (ppm->primordial_spec_type == two_scales) {

    class_read_double("k1",k1);
    class_read_double("k2",k2);
    class_test(k1<=0.,errmsg,"enter strictly positive scale k1");
    class_test(k2<=0.,errmsg,"enter strictly positive scale k2");

    if (ppt->has_scalars == _TRUE_) {

      class_read_double("P_{RR}^1",prr1);
      class_read_double("P_{RR}^2",prr2);
      class_test(prr1<=0.,errmsg,"enter strictly positive scale P_{RR}^1");
      class_test(prr2<=0.,errmsg,"enter strictly positive scale P_{RR}^2");

      ppm->n_s = log(prr2/prr1)/log(k2/k1)+1.;
      ppm->A_s = prr1*exp((ppm->n_s-1.)*log(ppm->k_pivot/k1));

      if ((ppt->has_bi == _TRUE_) ||
          (ppt->has_cdi == _TRUE_) ||
          (ppt->has_nid == _TRUE_) ||
          (ppt->has_niv == _TRUE_)) {

        class_read_double("P_{II}^1",pii1);
        class_read_double("P_{II}^2",pii2);
        class_read_double("P_{RI}^1",pri1);
        class_read_double("|P_{RI}^2|",pri2);

        class_test(pii1 <= 0.,
                   errmsg,
                   "since you request iso modes, you should have P_{ii}^1 strictly positive");
        class_test(pii2 < 0.,
                   errmsg,
                   "since you request iso modes, you should have P_{ii}^2 positive or eventually null");
        class_test(pri2 < 0.,
                   errmsg,
                   "by definition, you should have |P_{ri}^2| positive or eventually null");

        flag1 = _FALSE_;

        class_call(parser_read_string(pfc,"special iso",&string1,&flag1,errmsg),
                   errmsg,
                   errmsg);

        /* axion case, only one iso parameter: piir1  */
        if ((flag1 == _TRUE_) && (strstr(string1,"axion") != NULL)) {
          n_iso = 1.;
          n_cor = 0.;
          c_cor = 0.;
        }
        /* curvaton case, only one iso parameter: piir1  */
        else if ((flag1 == _TRUE_) && (strstr(string1,"anticurvaton") != NULL)) {
          n_iso = ppm->n_s;
          n_cor = 0.;
          c_cor = 1.;
        }
        /* inverted-correlation-curvaton case, only one iso parameter: piir1  */
        else if ((flag1 == _TRUE_) && (strstr(string1,"curvaton") != NULL)) {
          n_iso = ppm->n_s;
          n_cor = 0.;
          c_cor = -1.;
        }
        /* general case, but if pii2 or pri2=0 the code interprets it
           as a request for n_iso=n_ad or n_cor=0 respectively */
        else {
          if (pii2 == 0.) {
            n_iso = ppm->n_s;
          }
          else {
            class_test((pii1==0.) || (pii2 == 0.) || (pii1*pii2<0.),errmsg,"should NEVER happen");
            n_iso = log(pii2/pii1)/log(k2/k1)+1.;
          }
          class_test(pri1==0,errmsg,"the general isocurvature case requires a non-zero P_{RI}^1");
          if (pri2 == 0.) {
            n_cor = 0.;
          }
          else {
            class_test((pri1==0.) || (pri2 <= 0.) || (pii1*pii2<0),errmsg,"should NEVER happen");
            n_cor = log(pri2/fabs(pri1))/log(k2/k1)-0.5*(ppm->n_s+n_iso-2.);
          }
          class_test((pii1*prr1<=0.),errmsg,"should NEVER happen");
          class_test(fabs(pri1)/sqrt(pii1*prr1)>1,errmsg,"too large ad-iso cross-correlation in k1");
          class_test(fabs(pri1)/sqrt(pii1*prr1)*exp(n_cor*log(k2/k1))>1,errmsg,"too large ad-iso cross-correlation in k2");
          c_cor = -pri1/sqrt(pii1*prr1)*exp(n_cor*log(ppm->k_pivot/k1));
        }
        /* formula for f_iso valid in all cases */
        class_test((pii1==0.) || (prr1 == 0.) || (pii1*prr1<0.),errmsg,"should NEVER happen");
        f_iso = sqrt(pii1/prr1)*exp(0.5*(n_iso-ppm->n_s)*log(ppm->k_pivot/k1));

      }

      if (ppt->has_bi == _TRUE_) {
        ppm->f_bi = f_iso;
        ppm->n_bi = n_iso;
        ppm->c_ad_bi = c_cor;
        ppm->n_ad_bi = n_cor;
      }

      if (ppt->has_cdi == _TRUE_) {
        ppm->f_cdi = f_iso;
        ppm->n_cdi = n_iso;
        ppm->c_ad_cdi = c_cor;
        ppm->n_ad_cdi = n_cor;
      }

      if (ppt->has_nid == _TRUE_) {
        ppm->f_nid = f_iso;
        ppm->n_nid = n_iso;
        ppm->c_ad_nid = c_cor;
        ppm->n_ad_nid = n_cor;
      }

      if (ppt->has_niv == _TRUE_) {
        ppm->f_niv = f_iso;
        ppm->n_niv = n_iso;
        ppm->c_ad_niv = c_cor;
        ppm->n_ad_niv = n_cor;
      }
    }

    ppm->primordial_spec_type = analytic_Pk;

  }

  else if (ppm->primordial_spec_type == analytic_Pk) {

    if (ppt->has_scalars == _TRUE_) {

      class_call(parser_read_double(pfc,"A_s",&param1,&flag1,errmsg),
                 errmsg,
                 errmsg);
      class_call(parser_read_double(pfc,"ln10^{10}A_s",&param2,&flag2,errmsg),
                 errmsg,
                 errmsg);
      class_test((flag1 == _TRUE_) && (flag2 == _TRUE_),
                 errmsg,
                 "In input file, you cannot enter both A_s and ln10^{10}A_s, choose one");
      if (flag1 == _TRUE_)
        ppm->A_s = param1;
      else if (flag2 == _TRUE_)
        ppm->A_s = exp(param2)*1.e-10;

      if (ppt->has_ad == _TRUE_) {

        class_read_double("n_s",ppm->n_s);
        class_read_double("alpha_s",ppm->alpha_s);

      }

      if (ppt->has_bi == _TRUE_) {

        class_read_double("f_bi",ppm->f_bi);
        class_read_double("n_bi",ppm->n_bi);
        class_read_double("alpha_bi",ppm->alpha_bi);

      }

      if (ppt->has_cdi == _TRUE_) {

        class_read_double("f_cdi",ppm->f_cdi);
        class_read_double("n_cdi",ppm->n_cdi);
        class_read_double("alpha_cdi",ppm->alpha_cdi);

      }

      if (ppt->has_nid == _TRUE_) {

        class_read_double("f_nid",ppm->f_nid);
        class_read_double("n_nid",ppm->n_nid);
        class_read_double("alpha_nid",ppm->alpha_nid);

      }

      if (ppt->has_niv == _TRUE_) {

        class_read_double("f_niv",ppm->f_niv);
        class_read_double("n_niv",ppm->n_niv);
        class_read_double("alpha_niv",ppm->alpha_niv);

      }

      if ((ppt->has_ad == _TRUE_) && (ppt->has_bi == _TRUE_)) {
        class_read_double_one_of_two("c_ad_bi","c_bi_ad",ppm->c_ad_bi);
        class_read_double_one_of_two("n_ad_bi","n_bi_ad",ppm->n_ad_bi);
        class_read_double_one_of_two("alpha_ad_bi","alpha_bi_ad",ppm->alpha_ad_bi);
      }

      if ((ppt->has_ad == _TRUE_) && (ppt->has_cdi == _TRUE_)) {
        class_read_double_one_of_two("c_ad_cdi","c_cdi_ad",ppm->c_ad_cdi);
        class_read_double_one_of_two("n_ad_cdi","n_cdi_ad",ppm->n_ad_cdi);
        class_read_double_one_of_two("alpha_ad_cdi","alpha_cdi_ad",ppm->alpha_ad_cdi);
      }

      if ((ppt->has_ad == _TRUE_) && (ppt->has_nid == _TRUE_)) {
        class_read_double_one_of_two("c_ad_nid","c_nid_ad",ppm->c_ad_nid);
        class_read_double_one_of_two("n_ad_nid","n_nid_ad",ppm->n_ad_nid);
        class_read_double_one_of_two("alpha_ad_nid","alpha_nid_ad",ppm->alpha_ad_nid);
      }

      if ((ppt->has_ad == _TRUE_) && (ppt->has_niv == _TRUE_)) {
        class_read_double_one_of_two("c_ad_niv","c_niv_ad",ppm->c_ad_niv);
        class_read_double_one_of_two("n_ad_niv","n_niv_ad",ppm->n_ad_niv);
        class_read_double_one_of_two("alpha_ad_niv","alpha_niv_ad",ppm->alpha_ad_niv);
      }

      if ((ppt->has_bi == _TRUE_) && (ppt->has_cdi == _TRUE_)) {
        class_read_double_one_of_two("c_bi_cdi","c_cdi_bi",ppm->c_bi_cdi);
        class_read_double_one_of_two("n_bi_cdi","n_cdi_bi",ppm->n_bi_cdi);
        class_read_double_one_of_two("alpha_bi_cdi","alpha_cdi_bi",ppm->alpha_bi_cdi);
      }

      if ((ppt->has_bi == _TRUE_) && (ppt->has_nid == _TRUE_)) {
        class_read_double_one_of_two("c_bi_nid","c_nid_bi",ppm->c_bi_nid);
        class_read_double_one_of_two("n_bi_nid","n_nid_bi",ppm->n_bi_nid);
        class_read_double_one_of_two("alpha_bi_nid","alpha_nid_bi",ppm->alpha_bi_nid);
      }

      if ((ppt->has_bi == _TRUE_) && (ppt->has_niv == _TRUE_)) {
        class_read_double_one_of_two("c_bi_niv","c_niv_bi",ppm->c_bi_niv);
        class_read_double_one_of_two("n_bi_niv","n_niv_bi",ppm->n_bi_niv);
        class_read_double_one_of_two("alpha_bi_niv","alpha_niv_bi",ppm->alpha_bi_niv);
      }

      if ((ppt->has_cdi == _TRUE_) && (ppt->has_nid == _TRUE_)) {
        class_read_double_one_of_two("c_cdi_nid","c_nid_cdi",ppm->c_cdi_nid);
        class_read_double_one_of_two("n_cdi_nid","n_nid_cdi",ppm->n_cdi_nid);
        class_read_double_one_of_two("alpha_cdi_nid","alpha_nid_cdi",ppm->alpha_cdi_nid);
      }

      if ((ppt->has_cdi == _TRUE_) && (ppt->has_niv == _TRUE_)) {
        class_read_double_one_of_two("c_cdi_niv","c_niv_cdi",ppm->c_cdi_niv);
        class_read_double_one_of_two("n_cdi_niv","n_niv_cdi",ppm->n_cdi_niv);
        class_read_double_one_of_two("alpha_cdi_niv","alpha_niv_cdi",ppm->alpha_cdi_niv);
      }

      if ((ppt->has_nid == _TRUE_) && (ppt->has_niv == _TRUE_)) {
        class_read_double_one_of_two("c_nid_niv","c_niv_nid",ppm->c_nid_niv);
        class_read_double_one_of_two("n_nid_niv","n_niv_nid",ppm->n_nid_niv);
        class_read_double_one_of_two("alpha_nid_niv","alpha_niv_nid",ppm->alpha_nid_niv);
      }

    }

    if (ppt->has_tensors == _TRUE_) {

      class_read_double("r",ppm->r);

      if (ppt->has_scalars == _FALSE_) {
        class_read_double("A_s",ppm->A_s);
      }

      if (ppm->r <= 0) {
        ppt->has_tensors = _FALSE_;
      }
      else {

        class_call(parser_read_string(pfc,"n_t",&string1,&flag1,errmsg),
                   errmsg,
                   errmsg);

        if ((flag1 == _TRUE_) && !((strstr(string1,"SCC") != NULL) || (strstr(string1,"scc") != NULL))) {
          class_read_double("n_t",ppm->n_t);
        }
        else {
          /* enforce single slow-roll self-consistency condition (order 2 in slow-roll) */
          ppm->n_t = -ppm->r/8.*(2.-ppm->r/8.-ppm->n_s);
        }

        class_call(parser_read_string(pfc,"alpha_t",&string1,&flag1,errmsg),
                   errmsg,
                   errmsg);

        if ((flag1 == _TRUE_) && !((strstr(string1,"SCC") != NULL) || (strstr(string1,"scc") != NULL))) {
          class_read_double("alpha_t",ppm->alpha_t);
        }
        else {
          /* enforce single slow-roll self-consistency condition (order 2 in slow-roll) */
          ppm->alpha_t = ppm->r/8.*(ppm->r/8.+ppm->n_s-1.);
        }
      }
    }
  }

  else if ((ppm->primordial_spec_type == inflation_V) || (ppm->primordial_spec_type == inflation_H)) {

    if (ppm->primordial_spec_type == inflation_V) {

      class_call(parser_read_string(pfc,"potential",&string1,&flag1,errmsg),
                 errmsg,
                 errmsg);

      /* only polynomial coded so far: no need to interpret string1 **/

      class_call(parser_read_string(pfc,"PSR_0",&string1,&flag1,errmsg),
                 errmsg,
                 errmsg);

      if (flag1 == _TRUE_) {

        PSR0=0.;
        PSR1=0.;
        PSR2=0.;
        PSR3=0.;
        PSR4=0.;

        class_read_double("PSR_0",PSR0);
        class_read_double("PSR_1",PSR1);
        class_read_double("PSR_2",PSR2);
        class_read_double("PSR_3",PSR3);
        class_read_double("PSR_4",PSR4);

        class_test(PSR0 <= 0.,
                   errmsg,
                   "inconsistent parametrization of polynomial inflation potential");
        class_test(PSR1 <= 0.,
                   errmsg,
                   "inconsistent parametrization of polynomial inflation potential");

        R0 = PSR0;
        R1 = PSR1*16.*_PI_;
        R2 = PSR2*8.*_PI_;
        R3 = PSR3*pow(8.*_PI_,2);
        R4 = PSR4*pow(8.*_PI_,3);

        ppm->V0 = R0*R1*3./128./_PI_;
        ppm->V1 = -sqrt(R1)*ppm->V0;
        ppm->V2 = R2*ppm->V0;
        ppm->V3 = R3*ppm->V0*ppm->V0/ppm->V1;
        ppm->V4 = R4*ppm->V0/R1;
      }

      else {

        class_call(parser_read_string(pfc,"R_0",&string1,&flag1,errmsg),
                   errmsg,
                   errmsg);

        if (flag1 == _TRUE_) {

          R0=0.;
          R1=0.;
          R2=0.;
          R3=0.;
          R4=0.;

          class_read_double("R_0",R0);
          class_read_double("R_1",R1);
          class_read_double("R_2",R2);
          class_read_double("R_3",R3);
          class_read_double("R_4",R4);

          class_test(R0 <= 0.,
                     errmsg,
                     "inconsistent parametrization of polynomial inflation potential");
          class_test(R1 <= 0.,
                     errmsg,
                     "inconsistent parametrization of polynomial inflation potential");

          ppm->V0 = R0*R1*3./128./_PI_;
          ppm->V1 = -sqrt(R1)*ppm->V0;
          ppm->V2 = R2*ppm->V0;
          ppm->V3 = R3*ppm->V0*ppm->V0/ppm->V1;
          ppm->V4 = R4*ppm->V0/R1;
        }

        else {

          class_read_double("V_0",ppm->V0);
          class_read_double("V_1",ppm->V1);
          class_read_double("V_2",ppm->V2);
          class_read_double("V_3",ppm->V3);
          class_read_double("V_4",ppm->V4);

        }
      }
    }

    else {

      class_call(parser_read_string(pfc,"HSR_0",&string1,&flag1,errmsg),
                 errmsg,
                 errmsg);

      if (flag1 == _TRUE_) {

        HSR0=0.;
        HSR1=0.;
        HSR2=0.;
        HSR3=0.;
        HSR4=0.;

        class_read_double("HSR_0",HSR0);
        class_read_double("HSR_1",HSR1);
        class_read_double("HSR_2",HSR2);
        class_read_double("HSR_3",HSR3);
        class_read_double("HSR_4",HSR4);

        ppm->H0 = sqrt(HSR0*HSR1*_PI_);
        ppm->H1 = -sqrt(4.*_PI_*HSR1)*ppm->H0;
        ppm->H2 = 4.*_PI_*HSR2*ppm->H0;
        ppm->H3 = 4.*_PI_*HSR3*ppm->H0*ppm->H0/ppm->H1;
        ppm->H4 = 4.*_PI_*HSR4*ppm->H0*ppm->H0*ppm->H0/ppm->H1/ppm->H1;

      }
      else {

        class_read_double("H_0",ppm->H0);
        class_read_double("H_1",ppm->H1);
        class_read_double("H_2",ppm->H2);
        class_read_double("H_3",ppm->H3);
        class_read_double("H_4",ppm->H4);
      }

      class_test(ppm->H0 <= 0.,
                 errmsg,
                 "inconsistent parametrization of polynomial inflation potential");

    }
  }

  else if (ppm->primordial_spec_type == inflation_V_end) {

    class_call(parser_read_string(pfc,"full_potential",&string1,&flag1,errmsg),
               errmsg,
               errmsg);

    if (flag1 == _TRUE_) {
      if (strcmp(string1,"polynomial") == 0) {
        ppm->potential = polynomial;
      }
      else if (strcmp(string1,"higgs_inflation") == 0) {
        ppm->potential = higgs_inflation;
      }
      else {
        class_stop(errmsg,"did not recognize input parameter 'potential': should be one of 'polynomial' or 'higgs_inflation'");
      }
    }

    class_read_double("phi_end",ppm->phi_end);
    class_read_double("Vparam0",ppm->V0);
    class_read_double("Vparam1",ppm->V1);
    class_read_double("Vparam2",ppm->V2);
    class_read_double("Vparam3",ppm->V3);
    class_read_double("Vparam4",ppm->V4);

    class_call(parser_read_string(pfc,"ln_aH_ratio",&string1,&flag1,errmsg),
               errmsg,
               errmsg);

    class_call(parser_read_string(pfc,"N_star",&string2,&flag2,errmsg),
               errmsg,
               errmsg);

    class_test((flag1 == _TRUE_) && (flag2 == _TRUE_),
               errmsg,
               "In input file, you can only enter one of ln_aH_ratio or N_star, the two are not compatible");

    if (flag1 == _TRUE_) {
      if ((strstr(string1,"auto") != NULL) || (strstr(string1,"AUTO") != NULL)) {
        ppm->phi_pivot_method = ln_aH_ratio_auto;
      }
      else {
        ppm->phi_pivot_method = ln_aH_ratio;
        class_read_double("ln_aH_ratio",ppm->phi_pivot_target);
      }
    }

    if (flag2 == _TRUE_) {
      ppm->phi_pivot_method = N_star;
      class_read_double("N_star",ppm->phi_pivot_target);
    }

    class_call(parser_read_string(pfc,"inflation_behavior",&string1,&flag1,errmsg),
               errmsg,
               errmsg);

    if (flag1 == _TRUE_) {
      if (strstr(string1,"numerical") != NULL) {
        ppm->behavior = numerical;
      }
      else if (strstr(string1,"analytical") != NULL) {
        ppm->behavior = analytical;
      }
      else {
        class_stop(errmsg,"Your entry for 'inflation behavior' could not be understood");
      }
    }
  }

  else if (ppm->primordial_spec_type == external_Pk) {
    class_call(parser_read_string(pfc, "command", &(string1), &(flag1), errmsg),
               errmsg, errmsg);
    class_test(strlen(string1) == 0,
               errmsg,
               "You omitted to write a command for the external Pk");

    ppm->command = (char *) malloc (strlen(string1) + 1);
    strcpy(ppm->command, string1);
    class_read_double("custom1",ppm->custom1);
    class_read_double("custom2",ppm->custom2);
    class_read_double("custom3",ppm->custom3);
    class_read_double("custom4",ppm->custom4);
    class_read_double("custom5",ppm->custom5);
    class_read_double("custom6",ppm->custom6);
    class_read_double("custom7",ppm->custom7);
    class_read_double("custom8",ppm->custom8);
    class_read_double("custom9",ppm->custom9);
    class_read_double("custom10",ppm->custom10);
  }

  /* Tests moved from primordial module: */
  if ((ppm->primordial_spec_type == inflation_V) || (ppm->primordial_spec_type == inflation_H) || (ppm->primordial_spec_type == inflation_V_end)) {

    class_test(ppt->has_scalars == _FALSE_,
               errmsg,
               "inflationary module cannot work if you do not ask for scalar modes");

    class_test(ppt->has_vectors == _TRUE_,
               errmsg,
               "inflationary module cannot work if you ask for vector modes");

    class_test(ppt->has_tensors == _FALSE_,
               errmsg,
               "inflationary module cannot work if you do not ask for tensor modes");

    class_test(ppt->has_bi == _TRUE_ || ppt->has_cdi == _TRUE_ || ppt->has_nid == _TRUE_ || ppt->has_niv == _TRUE_,
               errmsg,
               "inflationary module cannot work if you ask for isocurvature modes");
  }

  /** (e) parameters for final spectra */

  if (ppt->has_cls == _TRUE_) {

    if (ppt->has_scalars == _TRUE_) {
      if ((ppt->has_cl_cmb_temperature == _TRUE_) ||
          (ppt->has_cl_cmb_polarization == _TRUE_) ||
          (ppt->has_cl_cmb_lensing_potential == _TRUE_))
        class_read_double("l_max_scalars",ppt->l_scalar_max);

      if ((ppt->has_cl_lensing_potential == _TRUE_) || (ppt->has_cl_number_count == _TRUE_))
        class_read_double("l_max_lss",ppt->l_lss_max);
    }

    if (ppt->has_vectors == _TRUE_) {
      class_read_double("l_max_vectors",ppt->l_vector_max);
    }

    if (ppt->has_tensors == _TRUE_) {
      class_read_double("l_max_tensors",ppt->l_tensor_max);
    }
  }

  class_call(parser_read_string(pfc,
                                "lensing",
                                &(string1),
                                &(flag1),
                                errmsg),
             errmsg,
             errmsg);

  if ((flag1 == _TRUE_) && ((strstr(string1,"y") != NULL) || (strstr(string1,"Y") != NULL))) {

    if ((ppt->has_scalars == _TRUE_) &&
        ((ppt->has_cl_cmb_temperature == _TRUE_) || (ppt->has_cl_cmb_polarization == _TRUE_)) &&
        (ppt->has_cl_cmb_lensing_potential == _TRUE_)) {
      ple->has_lensed_cls = _TRUE_;
    }
    else {
      class_stop(errmsg,"you asked for lensed CMB Cls, but this requires a minimal number of options: 'modes' should include 's', 'output' should include 'tCl' and/or 'pCL', and also, importantly, 'lCl', the CMB lensing potential spectrum. You forgot one of those in your input.");
    }
  }

  if ((ppt->has_scalars == _TRUE_) &&
      (ppt->has_cl_cmb_lensing_potential == _TRUE_)) {

    class_read_double("lcmb_rescale",ptr->lcmb_rescale);
    class_read_double("lcmb_tilt",ptr->lcmb_tilt);
    class_read_double("lcmb_pivot",ptr->lcmb_pivot);

  }

  if ((ppt->has_pk_matter == _TRUE_) || (ppt->has_density_transfers == _TRUE_) || (ppt->has_velocity_transfers == _TRUE_)) {

    class_call(parser_read_double(pfc,"P_k_max_h/Mpc",&param1,&flag1,errmsg),
               errmsg,
               errmsg);
    class_call(parser_read_double(pfc,"P_k_max_1/Mpc",&param2,&flag2,errmsg),
               errmsg,
               errmsg);
    class_test((flag1 == _TRUE_) && (flag2 == _TRUE_),
               errmsg,
               "In input file, you cannot enter both P_k_max_h/Mpc and P_k_max_1/Mpc, choose one");
    if (flag1 == _TRUE_) {
      ppt->k_max_for_pk=param1*pba->h;
    }
    if (flag2 == _TRUE_) {
      ppt->k_max_for_pk=param2;
    }

    class_call(parser_read_list_of_doubles(pfc,
                                           "z_pk",
                                           &(int1),
                                           &(pointer1),
                                           &flag1,
                                           errmsg),
               errmsg,
               errmsg);

    if (flag1 == _TRUE_) {
      class_test(int1 > _Z_PK_NUM_MAX_,
                 errmsg,
                 "you want to write some output for %d different values of z, hence you should increase _Z_PK_NUM_MAX_ in include/output.h to at least this number",
                 int1);
      pop->z_pk_num = int1;
      for (i=0; i<int1; i++) {
        pop->z_pk[i] = pointer1[i];
      }
      free(pointer1);
    }
  }

  /** Do we want density and velocity transfer functions in Nbody gauge? */
  if ((ppt->has_density_transfers == _TRUE_) || (ppt->has_velocity_transfers == _TRUE_)){
    class_call(parser_read_string(pfc,"Nbody gauge transfer functions",&string1,&flag1,errmsg),
	       errmsg,
	       errmsg);

    if ((flag1 == _TRUE_) && ((strstr(string1,"y") != NULL) || (strstr(string1,"y") != NULL))) {
      ppt->has_Nbody_gauge_transfers = _TRUE_;
    }
  }

  /* deal with selection functions */
  if ((ppt->has_cl_number_count == _TRUE_) || (ppt->has_cl_lensing_potential == _TRUE_)) {

    class_call(parser_read_string(pfc,
                                  "selection",
                                  &(string1),
                                  &(flag1),
                                  errmsg),
               errmsg,
               errmsg);

    if (flag1 == _TRUE_) {
      if (strstr(string1,"gaussian") != NULL) {
        ppt->selection=gaussian;
      }
      else if (strstr(string1,"tophat") != NULL) {
        ppt->selection=tophat;
      }
      else if (strstr(string1,"dirac") != NULL) {
        ppt->selection=dirac;
      }
      else {
        class_stop(errmsg,"In selection function input: type '%s' is unclear",string1);
      }
    }

    class_call(parser_read_list_of_doubles(pfc,
                                           "selection_mean",
                                           &(int1),
                                           &(pointer1),
                                           &flag1,
                                           errmsg),
               errmsg,
               errmsg);

    if ((flag1 == _TRUE_) && (int1>0)) {

      class_test(int1 > _SELECTION_NUM_MAX_,
                 errmsg,
                 "you want to compute density Cl's for %d different bins, hence you should increase _SELECTION_NUM_MAX_ in include/perturbations.h to at least this number",
                 int1);

      ppt->selection_num = int1;
      for (i=0; i<int1; i++) {
        class_test((pointer1[i] < 0.) || (pointer1[i] > 1000.),
                   errmsg,
                   "input of selection functions: you asked for a mean redshift equal to %e, sounds odd",
                   pointer1[i]);
        ppt->selection_mean[i] = pointer1[i];
      }
      free(pointer1);
      /* first set all widths to default; correct eventually later */
      for (i=1; i<int1; i++) {
        class_test(ppt->selection_mean[i]<=ppt->selection_mean[i-1],
                   errmsg,
                   "input of selection functions: the list of mean redshifts must be passed in growing order; you entered %e before %e",ppt->selection_mean[i-1],ppt->selection_mean[i]);
        ppt->selection_width[i] = ppt->selection_width[0];
        ptr->selection_bias[i] = ptr->selection_bias[0];
        pma->selection_bias[i] = pma->selection_bias[0];
        ptr->selection_magnification_bias[i] = ptr->selection_magnification_bias[0];
        pma->selection_magnification_bias[i] = pma->selection_magnification_bias[0];
      }

      class_call(parser_read_list_of_doubles(pfc,
                                             "selection_width",
                                             &(int1),
                                             &(pointer1),
                                             &flag1,
                                             errmsg),
                 errmsg,
                 errmsg);

      if ((flag1 == _TRUE_) && (int1>0)) {

        if (int1==1) {
          for (i=0; i<ppt->selection_num; i++) {
            ppt->selection_width[i] = pointer1[0];
          }
        }
        else if (int1==ppt->selection_num) {
          for (i=0; i<int1; i++) {
            ppt->selection_width[i] = pointer1[i];
          }
        }
        else {
          class_stop(errmsg,
                     "In input for selection function, you asked for %d bin centers and %d bin widths; number of bins unclear; you should pass either one bin width (common to all bins) or %d bin widths",
                     ppt->selection_num,int1,ppt->selection_num);
        }
        free(pointer1);
      }

      class_call(parser_read_list_of_doubles(pfc,
                                             "selection_bias",
                                             &(int1),
                                             &(pointer1),
                                             &flag1,
                                             errmsg),
                 errmsg,
                 errmsg);

      if ((flag1 == _TRUE_) && (int1>0)) {

        if (int1==1) {
          for (i=0; i<ppt->selection_num; i++) {
            ptr->selection_bias[i] = pointer1[0];
            pma->selection_bias[i] = pointer1[0];
          }
        }
        else if (int1==ppt->selection_num) {
          for (i=0; i<int1; i++) {
            ptr->selection_bias[i] = pointer1[i];
            pma->selection_bias[i] = pointer1[i];
          }
        }
        else {
          class_stop(errmsg,
                     "In input for selection function, you asked for %d bin centers and %d bin biases; number of bins unclear; you should pass either one bin bias (common to all bins) or %d bin biases",
                     ppt->selection_num,int1,ppt->selection_num);
        }
        free(pointer1);
      }

      class_call(parser_read_list_of_doubles(pfc,
                                             "selection_magnification_bias",
                                             &(int1),
                                             &(pointer1),
                                             &flag1,
                                             errmsg),
                 errmsg,
                 errmsg);

      if ((flag1 == _TRUE_) && (int1>0)) {

        if (int1==1) {
          for (i=0; i<ppt->selection_num; i++) {
            ptr->selection_magnification_bias[i] = pointer1[0];
            pma->selection_magnification_bias[i] = pointer1[0];
          }
        }
        else if (int1==ppt->selection_num) {
          for (i=0; i<int1; i++) {
            ptr->selection_magnification_bias[i] = pointer1[i];
            pma->selection_magnification_bias[i] = pointer1[i];
          }
        }
        else {
          class_stop(errmsg,
                     "In input for selection function, you asked for %d bin centers and %d bin biases; number of bins unclear; you should pass either one bin bias (common to all bins) or %d bin biases",
                     ppt->selection_num,int1,ppt->selection_num);
        }
        free(pointer1);
      }

    }

    if (ppt->selection_num>1) {
      class_read_int("non_diagonal",psp->non_diag);
      if(psp->non_diag==-1){
        psp->non_diag = ppt->selection_num-1;
      }
      if ((psp->non_diag<-1) || (psp->non_diag>=ppt->selection_num))
        class_stop(errmsg,
                   "Input for non_diagonal is %d, while it is expected to be between 0 and %d\n",
                   psp->non_diag,ppt->selection_num-1);
      pma->non_diag = psp->non_diag;
    }

    class_call(parser_read_string(pfc,
                                  "dNdz_selection",
                                  &(string1),
                                  &(flag1),
                                  errmsg),
               errmsg,
               errmsg);

    if ((flag1 == _TRUE_)) {
      if ((strstr(string1,"analytic") != NULL)){
        ptr->has_nz_analytic = _TRUE_;
<<<<<<< HEAD
        pma->has_nz_analytic = _TRUE_;
      }else{
=======
      }
      else{
>>>>>>> fab27dd5
        ptr->has_nz_file = _TRUE_;
        pma->has_nz_file = _TRUE_;
        class_read_string("dNdz_selection",ptr->nz_file_name);
        class_read_string("dNdz_selection",pma->nz_file_name);
      }
    }

    class_call(parser_read_string(pfc,
                                  "dNdz_evolution",
                                  &(string1),
                                  &(flag1),
                                  errmsg),
               errmsg,
               errmsg);

    if ((flag1 == _TRUE_)) {
      if ((strstr(string1,"analytic") != NULL)){
        ptr->has_nz_evo_analytic = _TRUE_;
<<<<<<< HEAD
        pma->has_nz_evo_analytic = _TRUE_;
      }else{
=======
      }
      else{
>>>>>>> fab27dd5
        ptr->has_nz_evo_file = _TRUE_;
        pma->has_nz_evo_file = _TRUE_;
        class_read_string("dNdz_evolution",ptr->nz_evo_file_name);
        class_read_string("dNdz_evolution",pma->nz_evo_file_name);
      }
    }

    flag1 = _FALSE_;
    class_call(parser_read_double(pfc,"bias",&param1,&flag1,errmsg),
               errmsg,
               errmsg);
    class_test(flag1 == _TRUE_,
               errmsg,
               "the input parameter 'bias' is obsolete, because you can now pass an independent light-to-mass bias for each bin/selection function. The new input name is 'selection_bias'. It can be set to a single number (common bias for all bins) or as many numbers as the number of bins");

    flag1 = _FALSE_;
    class_call(parser_read_double(pfc,"s_bias",&param1,&flag1,errmsg),
               errmsg,
               errmsg);
    class_test(flag1 == _TRUE_,
               errmsg,
               "the input parameter 's_bias' is obsolete, because you can now pass an independent magnitude bias for each bin/selection function. The new input name is 'selection_magnitude_bias'. It can be set to a single number (common magnitude bias for all bins) or as many numbers as the number of bins");

  }
  /* end of selection function section */

  /* deal with matter struct */
  if ((ppt->has_cl_number_count == _TRUE_) || (ppt->has_cl_lensing_potential == _TRUE_)) {
    /** First check, if matter should be used at all */
    class_call(parser_read_string(pfc,"matter_activate",&string1,&flag1,errmsg),
               errmsg,
               errmsg);
    if ((flag1 == _TRUE_) && ((strstr(string1,"y") != NULL) || (strstr(string1,"Y") != NULL))) {
      /** Activate the module */
      pma->has_cls = _TRUE_;
      /** Check for comparison with spectra or ignore spectra */
      class_call(parser_read_string(pfc,"matter_compare_spectra",&string1,&flag1,errmsg),
                 errmsg,
                 errmsg);
      if ((flag1 == _TRUE_) && ((strstr(string1,"y") != NULL) || (strstr(string1,"Y") != NULL))) {
        ptr->has_nc = _TRUE_;
      }
      else{
        ptr->has_nc = _FALSE_;
      }
      /** Now read further flags */
      class_call(parser_read_string(pfc,"matter_uses_separability",&string1,&flag1,errmsg),
                 errmsg,
                 errmsg);
      if ((flag1 == _TRUE_) && ((strstr(string1,"y") != NULL) || (strstr(string1,"Y") != NULL))) {
        pma->uses_separability = _TRUE_;
      }
      else if(flag1 == _TRUE_){
        pma->uses_separability = _FALSE_;
      }
      class_call(parser_read_string(pfc,"matter_uses_intchi_interpolation",&string1,&flag1,errmsg),
                 errmsg,
                 errmsg);
      if ((flag1 == _TRUE_) && ((strstr(string1,"y") != NULL) || (strstr(string1,"Y") != NULL))) {
        pma->uses_intxi_interpolation = _TRUE_;
      }
      else if(flag1 == _TRUE_){
        pma->uses_intxi_interpolation = _FALSE_;
      }
      class_call(parser_read_string(pfc,"matter_uses_intchi_logarithmic",&string1,&flag1,errmsg),
                 errmsg,
                 errmsg);
      if ((flag1 == _TRUE_) && ((strstr(string1,"y") != NULL) || (strstr(string1,"Y") != NULL))) {
        pma->uses_intxi_logarithmic = _TRUE_;
      }
      else if(flag1 == _TRUE_){
        pma->uses_intxi_logarithmic = _FALSE_;
      }
      class_call(parser_read_string(pfc,"matter_uses_intchi_symmetrization",&string1,&flag1,errmsg),
                 errmsg,
                 errmsg);
      if ((flag1 == _TRUE_) && ((strstr(string1,"y") != NULL) || (strstr(string1,"Y") != NULL))) {
        pma->uses_intxi_symmetrized = _TRUE_;
      }
      else if(flag1 == _TRUE_){
        pma->uses_intxi_symmetrized = _FALSE_;
      }
      class_call(parser_read_string(pfc,"matter_uses_intchi_asymptotic",&string1,&flag1,errmsg),
                 errmsg,
                 errmsg);
      if ((flag1 == _TRUE_) && ((strstr(string1,"y") != NULL) || (strstr(string1,"Y") != NULL))) {
        pma->uses_intxi_asymptotic = _TRUE_;
      }
      else if(flag1 == _TRUE_){
        pma->uses_intxi_asymptotic = _FALSE_;
      }
      class_call(parser_read_string(pfc,"matter_uses_bessel_store",&string1,&flag1,errmsg),
                 errmsg,
                 errmsg);
      if ((flag1 == _TRUE_) && ((strstr(string1,"y") != NULL) || (strstr(string1,"Y") != NULL))) {
        pma->uses_bessel_store = _TRUE_;
      }
      else if(flag1 == _TRUE_){
        pma->uses_bessel_store = _FALSE_;
      }

      /** Read other options */
      class_call(parser_read_string(pfc,"matter_extrapolation",&string1,&flag1,errmsg),
               errmsg,
               errmsg);
      if(flag1 == _TRUE_){
        if (((strstr(string1,"n") != NULL) || (strstr(string1,"N") != NULL))) {
          pma->allow_extrapolation = _FALSE_;
        }
        else if(strstr(string1,"zeroes") != NULL || strstr(string1,"zeros") != NULL){
          pma->allow_extrapolation = _TRUE_;
          pma->extrapolation_type = extrapolation_zero;
        }
        else if(strstr(string1,"max_units") != NULL || strstr(string1,"max units") != NULL || strstr(string1,"units") != NULL){
          pma->allow_extrapolation = _TRUE_;
          pma->extrapolation_type = extrapolation_only_max_units;
        }
        else if(strstr(string1,"max_scaled") != NULL || strstr(string1,"scaled") != NULL){
          pma->allow_extrapolation = _TRUE_;
          pma->extrapolation_type = extrapolation_max_scaled;
        }
        else if(strstr(string1,"only_max") != NULL || strstr(string1,"only max") != NULL || strstr(string1,"max") != NULL){
          pma->allow_extrapolation = _TRUE_;
          pma->extrapolation_type = extrapolation_only_max;
        }
        else if(strstr(string1,"hmcode") != NULL || strstr(string1,"HMcode") != NULL || strstr(string1,"Hmcode") != NULL){
          pma->allow_extrapolation = _TRUE_;
          pma->extrapolation_type = extrapolation_hmcode;
        }
        else if(strstr(string1,"user") != NULL){
          pma->allow_extrapolation = _TRUE_;
          pma->extrapolation_type = extrapolation_user_defined;
        }
      }
      class_call(parser_read_double(pfc,"matter_tw_size",&param1,&flag1,errmsg),
                 errmsg,
                 errmsg);
      if(flag1 == _TRUE_){
        pma->tw_size = param1;
      }
      class_call(parser_read_double(pfc,"matter_integrated_tw_size",&param1,&flag1,errmsg),
                 errmsg,
                 errmsg);
      if(flag1 == _TRUE_){
        pma->integrated_tw_size = param1;
      }
      class_call(parser_read_double(pfc,"matter_t_spline_size",&param1,&flag1,errmsg),
                 errmsg,
                 errmsg);
      if(flag1 == _TRUE_){
        pma->t_spline_size = param1;
      }
      class_call(parser_read_double(pfc,"matter_t_size",&param1,&flag1,errmsg),
                 errmsg,
                 errmsg);
      if(flag1 == _TRUE_){
        pma->t_size = param1;
      }
      class_call(parser_read_double(pfc,"matter_tau_size_max",&param1,&flag1,errmsg),
                 errmsg,
                 errmsg);
      if(flag1 == _TRUE_){
        pma->tau_size_max = param1;
      }
      class_call(parser_read_double(pfc,"matter_fft_size",&param1,&flag1,errmsg),
                 errmsg,
                 errmsg);
      if(flag1 == _TRUE_){
        pma->size_fft_cutoff = param1;
        pma->size_fft_input = 2;
        while(pma->size_fft_input < param1-1){
          pma->size_fft_input*=2;
        }
        pma->size_fft_input*=2;
      }

      class_call(parser_read_double(pfc,"matter_tilt",&param1,&flag1,errmsg),
                 errmsg,
                 errmsg);
      if(flag1 == _TRUE_){
        pma->bias = param1;
      }
    }
    else{
      pma->has_cls=_FALSE_;
    }
  }
  /* end of matter struct */

  /* deal with z_max issues */
  if ((ppt->has_pk_matter == _TRUE_) || (ppt->has_density_transfers == _TRUE_) || (ppt->has_velocity_transfers == _TRUE_) || (ppt->has_cl_number_count == _TRUE_) || (ppt->has_cl_lensing_potential == _TRUE_)) {

    class_call(parser_read_double(pfc,"z_max_pk",&param1,&flag1,errmsg),
               errmsg,
               errmsg);

    if (flag1==_TRUE_) {
      ppt->z_max_pk = param1;
    }
    else {
      ppt->z_max_pk = 0.;

      if ((ppt->has_pk_matter == _TRUE_) || (ppt->has_density_transfers == _TRUE_) || (ppt->has_velocity_transfers == _TRUE_)) {
        for (i=0; i<pop->z_pk_num; i++) {
          ppt->z_max_pk = MAX(ppt->z_max_pk,pop->z_pk[i]);
        }
      }

      if ((ppt->has_cl_number_count == _TRUE_) || (ppt->has_cl_lensing_potential == _TRUE_)) {

        for (bin=0; bin<ppt->selection_num; bin++) {

            /* the few lines below should be consistent with their counterpart in transfer.c, in transfer_selection_times() */
          if (ppt->selection==gaussian) {
            z_max = ppt->selection_mean[bin]+ppt->selection_width[bin]*ppr->selection_cut_at_sigma;
          }
          if (ppt->selection==tophat) {
            z_max = ppt->selection_mean[bin]+(1.+ppr->selection_cut_at_sigma*ppr->selection_tophat_edge)*ppt->selection_width[bin];
          }
          if (ppt->selection==dirac) {
            z_max = ppt->selection_mean[bin];
          }
          ppt->z_max_pk = MAX(ppt->z_max_pk,z_max);
        }
      }
    }
    psp->z_max_pk = ppt->z_max_pk;
  }
  /* end of z_max section */

  class_call(parser_read_string(pfc,"root",&string1,&flag1,errmsg),
             errmsg,
             errmsg);
  if (flag1 == _TRUE_){
    class_test(strlen(string1)>_FILENAMESIZE_-32,errmsg,"Root directory name is too long. Please install in other directory, or increase _FILENAMESIZE_ in common.h");
    strcpy(pop->root,string1);
  }
  class_call(parser_read_string(pfc,
                                "headers",
                                &(string1),
                                &(flag1),
                                errmsg),
             errmsg,
             errmsg);

  if ((flag1 == _TRUE_) && ((strstr(string1,"y") == NULL) && (strstr(string1,"Y") == NULL))) {
    pop->write_header = _FALSE_;
  }

  class_call(parser_read_string(pfc,"format",&string1,&flag1,errmsg),
             errmsg,
             errmsg);

  if (flag1 == _TRUE_) {

    if ((strstr(string1,"class") != NULL) || (strstr(string1,"CLASS") != NULL))
      pop->output_format = class_format;
    else {
      if ((strstr(string1,"camb") != NULL) || (strstr(string1,"CAMB") != NULL))
        pop->output_format = camb_format;
      else
        class_stop(errmsg,
                   "You wrote: format='%s'. Could not identify any of the possible formats ('class', 'CLASS', 'camb', 'CAMB')",string1);
    }
  }

  /** (f) parameter related to the non-linear spectra computation */

  class_call(parser_read_string(pfc,
                                "non linear",
                                &(string1),
                                &(flag1),
                                errmsg),
             errmsg,
             errmsg);

  if (flag1 == _TRUE_) {

    class_test(ppt->has_perturbations == _FALSE_, errmsg, "You requested non linear computation but no linear computation. You must set output to tCl or similar.");

    if ((strstr(string1,"halofit") != NULL) || (strstr(string1,"Halofit") != NULL) || (strstr(string1,"HALOFIT") != NULL)) {
      pnl->method=nl_halofit;
      ppt->has_nl_corrections_based_on_delta_m = _TRUE_;
    }

  }

  /** (g) amount of information sent to standard output (none if all set to zero) */

  class_read_int("background_verbose",
                 pba->background_verbose);

  class_read_int("thermodynamics_verbose",
                 pth->thermodynamics_verbose);

  class_read_int("perturbations_verbose",
                 ppt->perturbations_verbose);

  class_read_int("transfer_verbose",
                 ptr->transfer_verbose);

  class_read_int("primordial_verbose",
                 ppm->primordial_verbose);

  class_read_int("spectra_verbose",
                 psp->spectra_verbose);

<<<<<<< HEAD
  class_read_int("matter_verbose",
                 pma->matter_verbose);

=======
>>>>>>> fab27dd5
  class_read_int("nonlinear_verbose",
                 pnl->nonlinear_verbose);

  class_read_int("lensing_verbose",
                 ple->lensing_verbose);

  class_read_int("output_verbose",
                 pop->output_verbose);

  /** (h) deal with special parameters, and deprecated ones */

  if (ppt->has_tensors == _TRUE_) {
    /** - ---> Include ur and ncdm shear in tensor computation? */
    class_call(parser_read_string(pfc,"tensor method",&string1,&flag1,errmsg),
               errmsg,
               errmsg);
    if (flag1 == _TRUE_) {
      if (strstr(string1,"photons") != NULL)
        ppt->tensor_method = tm_photons_only;
      if (strstr(string1,"massless") != NULL)
        ppt->tensor_method = tm_massless_approximation;
      if (strstr(string1,"exact") != NULL)
        ppt->tensor_method = tm_exact;
    }
  }

  /** - ---> derivatives of baryon sound speed only computed if some non-minimal tight-coupling schemes is requested */
  if ((ppr->tight_coupling_approximation == (int)first_order_CLASS) || (ppr->tight_coupling_approximation == (int)second_order_CLASS)) {
    pth->compute_cb2_derivatives = _TRUE_;
  }

  class_test(ppr->ur_fluid_trigger_tau_over_tau_k==ppr->radiation_streaming_trigger_tau_over_tau_k,
             errmsg,
             "please choose different values for precision parameters ur_fluid_trigger_tau_over_tau_k and radiation_streaming_trigger_tau_over_tau_k, in order to avoid switching two approximation schemes at the same time");

  if (pba->N_ncdm>0) {

    class_test(ppr->ncdm_fluid_trigger_tau_over_tau_k==ppr->radiation_streaming_trigger_tau_over_tau_k,
               errmsg,
               "please choose different values for precision parameters ncdm_fluid_trigger_tau_over_tau_k and radiation_streaming_trigger_tau_over_tau_k, in order to avoid switching two approximation schemes at the same time");

    class_test(ppr->ncdm_fluid_trigger_tau_over_tau_k==ppr->ur_fluid_trigger_tau_over_tau_k,
               errmsg,
               "please choose different values for precision parameters ncdm_fluid_trigger_tau_over_tau_k and ur_fluid_trigger_tau_over_tau_k, in order to avoid switching two approximation schemes at the same time");

  }

  /**
   * Here we can place all obsolete (deprecated) names for the precision parameters,
   *  so they will still get read.
   * The new parameter names should be used preferrably
   * */
  class_read_double("k_scalar_min_tau0",ppr->k_min_tau0); // obsolete precision parameter: read for compatibility with old precision files
  class_read_double("k_scalar_max_tau0_over_l_max",ppr->k_max_tau0_over_l_max_cmb); // obsolete precision parameter: read for compatibility with old precision files
  class_read_double("k_scalar_step_sub",ppr->k_step_sub); // obsolete precision parameter: read for compatibility with old precision files
  class_read_double("k_scalar_step_super",ppr->k_step_super); // obsolete precision parameter: read for compatibility with old precision files
  class_read_double("k_scalar_step_transition",ppr->k_step_transition); // obsolete precision parameter: read for compatibility with old precision files
  class_read_double("k_scalar_k_per_decade_for_pk",ppr->k_per_decade_for_pk); // obsolete precision parameter: read for compatibility with old precision files
  class_read_double("k_scalar_k_per_decade_for_bao",ppr->k_per_decade_for_bao); // obsolete precision parameter: read for compatibility with old precision files
  class_read_double("k_scalar_bao_center",ppr->k_bao_center); // obsolete precision parameter: read for compatibility with old precision files
  class_read_double("k_scalar_bao_width",ppr->k_bao_width); // obsolete precision parameter: read for compatibility with old precision files

  class_read_double("k_step_trans_scalars",ppr->q_linstep); // obsolete precision parameter: read for compatibility with old precision files
  class_read_double("k_step_trans_tensors",ppr->q_linstep); // obsolete precision parameter: read for compatibility with old precision files
  class_read_double("k_step_trans",ppr->q_linstep); // obsolete precision parameter: read for compatibility with old precision files
  class_read_double("q_linstep_trans",ppr->q_linstep); // obsolete precision parameter: read for compatibility with old precision files
  class_read_double("q_logstep_trans",ppr->q_logstep_spline); // obsolete precision parameter: read for compatibility with old precision files

  class_call(parser_read_string(pfc,
                                "l_switch_limber_for_cl_density_over_z",
                                &string1,
                                &flag1,
                                errmsg),
             errmsg,
             errmsg);

  class_test(flag1 == _TRUE_,
             errmsg,
             "You passed in input a precision parameter called l_switch_limber_for_cl_density_over_z. This syntax is deprecated since v2.5.0. Please use instead the two precision parameters l_switch_limber_for_nc_local_over_z, l_switch_limber_for_nc_los_over_z, defined in include/common.h, and allowing for better performance.");

  /** (i) Write values in file */
  if (ple->has_lensed_cls == _TRUE_)
    ppt->l_scalar_max+=ppr->delta_l_max;

  /** - (i.1.) shall we write background quantities in a file? */

  class_call(parser_read_string(pfc,"write background",&string1,&flag1,errmsg),
             errmsg,
             errmsg);

  if ((flag1 == _TRUE_) && ((strstr(string1,"y") != NULL) || (strstr(string1,"Y") != NULL))) {

    pop->write_background = _TRUE_;

  }

  /** - (i.2.) shall we write thermodynamics quantities in a file? */

  class_call(parser_read_string(pfc,"write thermodynamics",&string1,&flag1,errmsg),
             errmsg,
             errmsg);

  if ((flag1 == _TRUE_) && ((strstr(string1,"y") != NULL) || (strstr(string1,"Y") != NULL))) {

    pop->write_thermodynamics = _TRUE_;

  }

  /** - (i.3.) shall we write perturbation quantities in files? */

  class_call(parser_read_list_of_doubles(pfc,
                                         "k_output_values",
                                         &(int1),
                                         &(pointer1),
                                         &flag1,
                                         errmsg),
             errmsg,
             errmsg);

  if (flag1 == _TRUE_) {
    class_test(int1 > _MAX_NUMBER_OF_K_FILES_,
               errmsg,
               "you want to write some output for %d different values of k, hence you should increase _MAX_NUMBER_OF_K_FILES_ in include/perturbations.h to at least this number",
               int1);
    ppt->k_output_values_num = int1;

    for (i=0; i<int1; i++) {
      ppt->k_output_values[i] = pointer1[i];
    }
    free(pointer1);

    /* Sort the k_array using qsort */
    qsort (ppt->k_output_values, ppt->k_output_values_num, sizeof(double), compare_doubles);

    ppt->store_perturbations = _TRUE_;
    pop->write_perturbations = _TRUE_;
  }

  /** - (i.4.) shall we write primordial spectra in a file? */

  class_call(parser_read_string(pfc,"write primordial",&string1,&flag1,errmsg),
             errmsg,
             errmsg);

  if ((flag1 == _TRUE_) && ((strstr(string1,"y") != NULL) || (strstr(string1,"Y") != NULL))) {

    pop->write_primordial = _TRUE_;

  }

  /** - (i.5) special steps if we want Halofit with wa_fld non-zero:
        so-called "Pk_equal method" of 0810.0190 and 1601.07230 */

  if ((pnl->method == nl_halofit) && (pba->Omega0_fld != 0.) && (pba->wa_fld != 0.))
    pnl->has_pk_eq = _TRUE_;

  if (pnl->has_pk_eq == _TRUE_) {

    if (input_verbose > 0) {
      printf(" -> since you want to use Halofit with a non-zero wa_fld, calling background module to\n");
      printf("    extract the effective w(tau), Omega_m(tau) parameters required by the Pk_equal method\n");
    }
    class_call(input_prepare_pk_eq(ppr,pba,pth,pnl,input_verbose,errmsg),
               errmsg,
               errmsg);
  }

  return _SUCCESS_;

}

/**
 * All default parameter values (for input parameters)
 *
 * @param pba Input: pointer to background structure
 * @param pth Input: pointer to thermodynamics structure
 * @param ppt Input: pointer to perturbation structure
 * @param ptr Input: pointer to transfer structure
 * @param ppm Input: pointer to primordial structure
 * @param psp Input: pointer to spectra structure
 * @param pnl Input: pointer to nonlinear structure
 * @param ple Input: pointer to lensing structure
 * @param pop Input: pointer to output structure
 * @return the error status
 */

int input_default_params(
                         struct background *pba,
                         struct thermo *pth,
                         struct perturbs *ppt,
                         struct transfers *ptr,
                         struct primordial *ppm,
                         struct spectra *psp,
                         struct matters *pma,
                         struct nonlinear * pnl,
                         struct lensing *ple,
                         struct output *pop
                         ) {

  double sigma_B; /* Stefan-Boltzmann constant in \f$ W/m^2/K^4 = Kg/K^4/s^3 \f$*/
  int filenum;

  sigma_B = 2. * pow(_PI_,5) * pow(_k_B_,4) / 15. / pow(_h_P_,3) / pow(_c_,2);

  /** Define all default parameter values (for input parameters) for each structure:*/
  /** - background structure */

  /* 5.10.2014: default parameters matched to Planck 2013 + WP
     best-fitting model, with ones small difference: the published
     Planck 2013 + WP bestfit is with h=0.6704 and one massive
     neutrino species with m_ncdm=0.06eV; here we assume only massless
     neutrinos in the default model; for the CMB, taking m_ncdm = 0 or
     0.06 eV makes practically no difference, provided that we adapt
     the value of h in order ot get the same peak scale, i.e. the same
     100*theta_s. The Planck 2013 + WP best-fitting model with
     h=0.6704 gives 100*theta_s = 1.042143 (or equivalently
     100*theta_MC=1.04119). By taking only massless neutrinos, one
     gets the same 100*theta_s provided that h is increased to
     0.67556. Hence, we take h=0.67556, N_ur=3.046, N_ncdm=0, and all
     other parameters from the Planck2013 Cosmological Parameter
     paper. */

  pba->h = 0.67556;
  pba->H0 = pba->h * 1.e5 / _c_;
  pba->T_cmb = 2.7255;
  pba->Omega0_g = (4.*sigma_B/_c_*pow(pba->T_cmb,4.)) / (3.*_c_*_c_*1.e10*pba->h*pba->h/_Mpc_over_m_/_Mpc_over_m_/8./_PI_/_G_);
  pba->Omega0_ur = 3.046*7./8.*pow(4./11.,4./3.)*pba->Omega0_g;
  pba->Omega0_b = 0.022032/pow(pba->h,2);
  pba->Omega0_cdm = 0.12038/pow(pba->h,2);
  pba->Omega0_dcdmdr = 0.0;
  pba->Omega0_dcdm = 0.0;
  pba->Gamma_dcdm = 0.0;
  pba->N_ncdm = 0;
  pba->Omega0_ncdm_tot = 0.;
  pba->ksi_ncdm_default = 0.;
  pba->ksi_ncdm = NULL;
  pba->T_ncdm_default = 0.71611; /* this value gives m/omega = 93.14 eV b*/
  pba->T_ncdm = NULL;
  pba->deg_ncdm_default = 1.;
  pba->deg_ncdm = NULL;
  pba->ncdm_psd_parameters = NULL;
  pba->ncdm_psd_files = NULL;

  pba->Omega0_scf = 0.; /* Scalar field defaults */
  pba->attractor_ic_scf = _TRUE_;
  pba->scf_parameters = NULL;
  pba->scf_parameters_size = 0;
  pba->scf_tuning_index = 0;
  //MZ: initial conditions are as multiplicative factors of the radiation attractor values
  pba->phi_ini_scf = 1;
  pba->phi_prime_ini_scf = 1;

  pba->Omega0_k = 0.;
  pba->K = 0.;
  pba->sgnK = 0;
  pba->Omega0_lambda = 1.-pba->Omega0_k-pba->Omega0_g-pba->Omega0_ur-pba->Omega0_b-pba->Omega0_cdm-pba->Omega0_ncdm_tot-pba->Omega0_dcdmdr;
  pba->Omega0_fld = 0.;
  pba->a_today = 1.;
  pba->use_ppf = _TRUE_;
  pba->c_gamma_over_c_fld = 0.4;
  pba->fluid_equation_of_state = CLP;
  pba->w0_fld = -1.;
  pba->wa_fld = 0.;
  pba->Omega_EDE = 0.;
  pba->cs2_fld = 1.;

  pba->shooting_failed = _FALSE_;

  /** - thermodynamics structure */

  pth->YHe=_BBN_;
  pth->recombination=recfast;
  pth->reio_parametrization=reio_camb;
  pth->reio_z_or_tau=reio_z;
  pth->z_reio=11.357;
  pth->tau_reio=0.0925;
  pth->reionization_exponent=1.5;
  pth->reionization_width=0.5;
  pth->helium_fullreio_redshift=3.5;
  pth->helium_fullreio_width=0.5;

  pth->binned_reio_num=0;
  pth->binned_reio_z=NULL;
  pth->binned_reio_xe=NULL;
  pth->binned_reio_step_sharpness = 0.3;

  pth->annihilation = 0.;
  pth->decay = 0.;

  pth->annihilation_variation = 0.;
  pth->annihilation_z = 1000.;
  pth->annihilation_zmax = 2500.;
  pth->annihilation_zmin = 30.;
  pth->annihilation_f_halo = 0.;
  pth->annihilation_z_halo = 30.;
  pth->has_on_the_spot = _TRUE_;

  pth->compute_cb2_derivatives=_FALSE_;

  pth->compute_damping_scale = _FALSE_;

  /** - perturbation structure */

  ppt->has_cl_cmb_temperature = _FALSE_;
  ppt->has_cl_cmb_polarization = _FALSE_;
  ppt->has_cl_cmb_lensing_potential = _FALSE_;
  ppt->has_cl_number_count = _FALSE_;
  ppt->has_cl_lensing_potential = _FALSE_;
  ppt->has_pk_matter = _FALSE_;
  ppt->has_density_transfers = _FALSE_;
  ppt->has_velocity_transfers = _FALSE_;
  ppt->has_metricpotential_transfers = _FALSE_;

  ppt->has_nl_corrections_based_on_delta_m = _FALSE_;

  ppt->has_nc_density = _FALSE_;
  ppt->has_nc_rsd = _FALSE_;
  ppt->has_nc_lens = _FALSE_;
  ppt->has_nc_gr = _FALSE_;

  //ppt->pk_only_cdm_bar=_FALSE_;

  ppt->switch_sw = 1;
  ppt->switch_eisw = 1;
  ppt->switch_lisw = 1;
  ppt->switch_dop = 1;
  ppt->switch_pol = 1;
  ppt->eisw_lisw_split_z = 120;

  ppt->has_ad=_TRUE_;
  ppt->has_bi=_FALSE_;
  ppt->has_cdi=_FALSE_;
  ppt->has_nid=_FALSE_;
  ppt->has_niv=_FALSE_;

  ppt->has_perturbed_recombination=_FALSE_;
  ppt->tensor_method = tm_massless_approximation;
  ppt->evolve_tensor_ur = _FALSE_;
  ppt->evolve_tensor_ncdm = _FALSE_;

  ppt->has_scalars=_TRUE_;
  ppt->has_vectors=_FALSE_;
  ppt->has_tensors=_FALSE_;

  ppt->l_scalar_max=2500;
  ppt->l_vector_max=500;
  ppt->l_tensor_max=500;
  ppt->l_lss_max=300;
  ppt->k_max_for_pk=1.;

  ppt->gauge=synchronous;

  ppt->has_Nbody_gauge_transfers = _FALSE_;
  ppt->k_output_values_num=0;
  ppt->store_perturbations = _FALSE_;
  ppt->number_of_scalar_titles=0;
  ppt->number_of_vector_titles=0;
  ppt->number_of_tensor_titles=0;
  for (filenum = 0; filenum<_MAX_NUMBER_OF_K_FILES_; filenum++){
    ppt->scalar_perturbations_data[filenum] = NULL;
    ppt->vector_perturbations_data[filenum] = NULL;
    ppt->tensor_perturbations_data[filenum] = NULL;
  }
  ppt->index_k_output_values=NULL;

  ppt->three_ceff2_ur=1.;
  ppt->three_cvis2_ur=1.;

  ppt->z_max_pk=0.;

  ppt->selection_num=1;
  ppt->selection=gaussian;
  ppt->selection_mean[0]=1.;
  ppt->selection_width[0]=0.1;

  /** - primordial structure */

  ppm->primordial_spec_type = analytic_Pk;
  ppm->k_pivot = 0.05;
  ppm->A_s = 2.215e-9;
  ppm->n_s = 0.9619;
  ppm->alpha_s = 0.;
  ppm->f_bi = 1.;
  ppm->n_bi = 1.;
  ppm->alpha_bi = 0.;
  ppm->f_cdi = 1.;
  ppm->n_cdi = 1.;
  ppm->alpha_cdi = 0.;
  ppm->f_nid = 1.;
  ppm->n_nid = 1.;
  ppm->alpha_nid = 0.;
  ppm->f_niv = 1.;
  ppm->n_niv = 1.;
  ppm->alpha_niv = 0.;
  ppm->c_ad_bi = 0.;
  ppm->n_ad_bi = 0.;
  ppm->alpha_ad_bi = 0.;
  ppm->c_ad_cdi = 0.;
  ppm->n_ad_cdi = 0.;
  ppm->alpha_ad_cdi = 0.;
  ppm->c_ad_nid = 0.;
  ppm->n_ad_nid = 0.;
  ppm->alpha_ad_nid = 0.;
  ppm->c_ad_niv = 0.;
  ppm->n_ad_niv = 0.;
  ppm->alpha_ad_niv = 0.;
  ppm->c_bi_cdi = 0.;
  ppm->n_bi_cdi = 0.;
  ppm->alpha_bi_cdi = 0.;
  ppm->c_bi_nid = 0.;
  ppm->n_bi_nid = 0.;
  ppm->alpha_bi_nid = 0.;
  ppm->c_bi_niv = 0.;
  ppm->n_bi_niv = 0.;
  ppm->alpha_bi_niv = 0.;
  ppm->c_cdi_nid = 0.;
  ppm->n_cdi_nid = 0.;
  ppm->alpha_cdi_nid = 0.;
  ppm->c_cdi_niv = 0.;
  ppm->n_cdi_niv = 0.;
  ppm->alpha_cdi_niv = 0.;
  ppm->c_nid_niv = 0.;
  ppm->n_nid_niv = 0.;
  ppm->alpha_nid_niv = 0.;
  ppm->r = 1.;
  ppm->n_t = -ppm->r/8.*(2.-ppm->r/8.-ppm->n_s);
  ppm->alpha_t = ppm->r/8.*(ppm->r/8.+ppm->n_s-1.);
  ppm->potential=polynomial;
  ppm->phi_end=0.;
  ppm->phi_pivot_method = N_star;
  ppm->phi_pivot_target = 60;
  ppm->V0=1.25e-13;
  ppm->V1=-1.12e-14;
  ppm->V2=-6.95e-14;
  ppm->V3=0.;
  ppm->V4=0.;
  ppm->H0=3.69e-6;
  ppm->H1=-5.84e-7;
  ppm->H2=0.;
  ppm->H3=0.;
  ppm->H4=0.;
  ppm->behavior=numerical;
  ppm->command="write here your command for the external Pk";
  ppm->custom1=0.;
  ppm->custom2=0.;
  ppm->custom3=0.;
  ppm->custom4=0.;
  ppm->custom5=0.;
  ppm->custom6=0.;
  ppm->custom7=0.;
  ppm->custom8=0.;
  ppm->custom9=0.;
  ppm->custom10=0.;

  /** - transfer structure */

  ptr->selection_bias[0]=1.;
  ptr->selection_magnification_bias[0]=0.;
  ptr->lcmb_rescale=1.;
  ptr->lcmb_pivot=0.1;
  ptr->lcmb_tilt=0.;
  ptr->initialise_HIS_cache=_FALSE_;
  ptr->has_nz_analytic = _FALSE_;
  ptr->has_nz_file = _FALSE_;
  ptr->has_nz_evo_analytic = _FALSE_;
  ptr->has_nz_evo_file = _FALSE_;
  ptr->has_nc = _TRUE_;

  /** - output structure */

  pop->z_pk_num = 1;
  pop->z_pk[0] = 0.;
  sprintf(pop->root,"output/");
  pop->write_header = _TRUE_;
  pop->output_format = class_format;
  pop->write_background = _FALSE_;
  pop->write_thermodynamics = _FALSE_;
  pop->write_perturbations = _FALSE_;
  pop->write_primordial = _FALSE_;

  /** - spectra structure */

  psp->z_max_pk = pop->z_pk[0];
  psp->non_diag=0;

  /** - matter structure */
  pma->has_cls = _FALSE_;
  pma->uses_separability = _TRUE_;
  pma->uses_intxi_interpolation = _TRUE_;
  pma->uses_intxi_symmetrized = _TRUE_;
  pma->uses_intxi_logarithmic = _TRUE_;
  pma->uses_intxi_asymptotic = _FALSE_;
  pma->uses_bessel_store = _TRUE_;

  pma->selection_bias[0]=1.;
  pma->selection_magnification_bias[0]=0.;
  pma->has_nz_file = _FALSE_;
  pma->has_nz_analytic = _FALSE_;
  pma->has_nz_evo_analytic = _FALSE_;
  pma->has_nz_evo_file = _FALSE_;
  pma->non_diag=0;

  pma->allow_extrapolation = _TRUE_;
  pma->extrapolation_type = extrapolation_max_scaled;
  pma->tw_size = 25;
  pma->integrated_tw_size = 75;
  pma->t_spline_size = 60;
  pma->t_size = 150;
  pma->tau_size_max = 200;
  pma->size_fft_input = pow(2,8);
  pma->size_fft_cutoff = pma->size_fft_input/2+1;
  pma->bias = 1.9;

  /** - nonlinear structure */

  /** - lensing structure */

  ple->has_lensed_cls = _FALSE_;

  /** - nonlinear structure */

  pnl->method = nl_none;
  pnl->has_pk_eq = _FALSE_;

  /** - all verbose parameters */

  pba->background_verbose = 0;
  pth->thermodynamics_verbose = 0;
  ppt->perturbations_verbose = 0;
  ptr->transfer_verbose = 0;
  pma->matter_verbose = 0;
  ppm->primordial_verbose = 0;
  psp->spectra_verbose = 0;
  pnl->nonlinear_verbose = 0;
  ple->lensing_verbose = 0;
  pop->output_verbose = 0;

  return _SUCCESS_;

}

/**
 * Initialize the precision parameter structure.
 *
 * All precision parameters used in the other modules are listed here
 * and assigned here a default value.
 *
 * @param ppr Input/Output: a precision_params structure pointer
 * @return the error status
 *
 */

int input_default_precision ( struct precision * ppr ) {

  /**
   * - automatic estimate of machine precision
   */
  ppr->smallest_allowed_variation=DBL_EPSILON;

  //get_machine_precision(&(ppr->smallest_allowed_variation));

  class_test(ppr->smallest_allowed_variation < 0,
             ppr->error_message,
             "smallest_allowed_variation = %e < 0",ppr->smallest_allowed_variation);


  #define __ASSIGN_DEFAULT_PRECISION__
  #include "precisions.h"
  #undef __ASSIGN_DEFAULT_PRECISION__

  return _SUCCESS_;

}

int class_version(
                  char * version
                  ) {

  sprintf(version,"%s",_VERSION_);
  return _SUCCESS_;
}

/**
 * Automatically computes the machine precision.
 *
 * @param smallest_allowed_variation a pointer to the smallest allowed variation
 *
 * Returns the smallest
 * allowed variation (minimum epsilon * _TOLVAR_)
 */

int get_machine_precision(double * smallest_allowed_variation) {
  double one, meps, sum;

  one = 1.0;
  meps = 1.0;
  do {
    meps /= 2.0;
    sum = one + meps;
  } while (sum != one);
  meps *= 2.0;

  *smallest_allowed_variation = meps * _TOLVAR_;

  return _SUCCESS_;

}

int input_fzerofun_1d(double input,
                      void* pfzw,
                      double *output,
                      ErrorMsg error_message){

  class_call(input_try_unknown_parameters(&input,
                                          1,
                                          pfzw,
                                          output,
                                          error_message),
             error_message,
             error_message);

  return _SUCCESS_;
}

int class_fzero_ridder(int (*func)(double x, void *param, double *y, ErrorMsg error_message),
                       double x1,
                       double x2,
                       double xtol,
                       void *param,
                       double *Fx1,
                       double *Fx2,
                       double *xzero,
                       int *fevals,
                       ErrorMsg error_message){
  /**Using Ridders' method, return the root of a function func known to
     lie between x1 and x2. The root, returned as zriddr, will be found to
     an approximate accuracy xtol.
  */
  int j,MAXIT=1000;
  double ans,fh,fl,fm,fnew,s,xh,xl,xm,xnew;
  if ((Fx1!=NULL)&&(Fx2!=NULL)){
    fl = *Fx1;
    fh = *Fx2;
  }
  else{
    class_call((*func)(x1, param, &fl, error_message),
               error_message, error_message);
    class_call((*func)(x2, param, &fh, error_message),
               error_message, error_message);

    *fevals = (*fevals)+2;
  }
  if ((fl > 0.0 && fh < 0.0) || (fl < 0.0 && fh > 0.0)) {
    xl=x1;
    xh=x2;
    ans=-1.11e11;
    for (j=1;j<=MAXIT;j++) {
      xm=0.5*(xl+xh);
      class_call((*func)(xm, param, &fm, error_message),
                 error_message, error_message);
      *fevals = (*fevals)+1;
      s=sqrt(fm*fm-fl*fh);
      if (s == 0.0){
        *xzero = ans;
        //printf("Success 1\n");
        return _SUCCESS_;
      }
      xnew=xm+(xm-xl)*((fl >= fh ? 1.0 : -1.0)*fm/s);
      if (fabs(xnew-ans) <= xtol) {
        *xzero = ans;
        return _SUCCESS_;
      }
      ans=xnew;
      class_call((*func)(ans, param, &fnew, error_message),
                 error_message, error_message);
      *fevals = (*fevals)+1;
      if (fnew == 0.0){
        *xzero = ans;
        //printf("Success 2, ans=%g\n",ans);
        return _SUCCESS_;
      }
      if (NRSIGN(fm,fnew) != fm) {
        xl=xm;
        fl=fm;
        xh=ans;
        fh=fnew;
      } else if (NRSIGN(fl,fnew) != fl) {
        xh=ans;
        fh=fnew;
      } else if (NRSIGN(fh,fnew) != fh) {
        xl=ans;
        fl=fnew;
      } else return _FAILURE_;
      if (fabs(xh-xl) <= xtol) {
        *xzero = ans;
        //        printf("Success 3\n");
        return _SUCCESS_;
      }
    }
    class_stop(error_message,"zriddr exceed maximum iterations");
  }
  else {
    if (fl == 0.0) return x1;
    if (fh == 0.0) return x2;
    class_stop(error_message,"root must be bracketed in zriddr.");
  }
  class_stop(error_message,"Failure in int.");
}

int input_try_unknown_parameters(double * unknown_parameter,
                                 int unknown_parameters_size,
                                 void * voidpfzw,
                                 double * output,
                                 ErrorMsg errmsg){
  /** Summary:
   * - Call the structures*/

  struct precision pr;        /* for precision parameters */
  struct background ba;       /* for cosmological background */
  struct thermo th;           /* for thermodynamics */
  struct perturbs pt;         /* for source functions */
  struct transfers tr;        /* for transfer functions */
  struct primordial pm;       /* for primordial spectra */
  struct spectra sp;          /* for output spectra */
  struct matters ma;          /* for matter spectra */
  struct nonlinear nl;        /* for non-linear spectra */
  struct lensing le;          /* for lensed spectra */
  struct output op;           /* for output files */

  int i;
  double rho_dcdm_today, rho_dr_today;
  struct fzerofun_workspace * pfzw;
  int input_verbose;
  int flag;
  int param;
  short compute_sigma8 = _FALSE_;

  pfzw = (struct fzerofun_workspace *) voidpfzw;
  /** - Read input parameters */
  for (i=0; i < unknown_parameters_size; i++) {
    sprintf(pfzw->fc.value[pfzw->unknown_parameters_index[i]],
            "%e",unknown_parameter[i]);
  }

  class_call(input_read_precisions(&(pfzw->fc),
                                   &pr,
                                   &ba,
                                   &th,
                                   &pt,
                                   &tr,
                                   &pm,
                                   &sp,
                                   &ma,
                                   &nl,
                                   &le,
                                   &op,
                                   errmsg),
             errmsg,
             errmsg);

  class_call(input_read_parameters(&(pfzw->fc),
                                   &pr,
                                   &ba,
                                   &th,
                                   &pt,
                                   &tr,
                                   &pm,
                                   &sp,
                                   &ma,
                                   &nl,
                                   &le,
                                   &op,
                                   errmsg),
             errmsg,
             errmsg);

  class_call(parser_read_int(&(pfzw->fc),
                             "input_verbose",
                             &param,
                             &flag,
                             errmsg),
             errmsg,
             errmsg);

  if (flag == _TRUE_)
    input_verbose = param;
  else
    input_verbose = 0;

  /** - Optimise flags for sigma8 calculation.*/
  for (i=0; i < unknown_parameters_size; i++) {
    if (pfzw->target_name[i] == sigma8) {
      compute_sigma8 = _TRUE_;
    }
  }
  if (compute_sigma8 == _TRUE_) {
    pt.k_max_for_pk=1.0;
    pt.has_pk_matter=_TRUE_;
    pt.has_perturbations = _TRUE_;
    pt.has_cl_cmb_temperature = _FALSE_;
    pt.has_cls = _FALSE_;
    pt.has_cl_cmb_polarization = _FALSE_;
    pt.has_cl_cmb_lensing_potential = _FALSE_;
    pt.has_cl_number_count = _FALSE_;
    pt.has_cl_lensing_potential=_FALSE_;
    pt.has_density_transfers=_FALSE_;
    pt.has_velocity_transfers=_FALSE_;

  }

  /** - Shoot forward into class up to required stage */
  if (pfzw->required_computation_stage >= cs_background){
    if (input_verbose>2)
      printf("Stage 1: background\n");
    ba.background_verbose = 0;
    class_call(background_init(&pr,&ba), ba.error_message, errmsg);
  }

  if (pfzw->required_computation_stage >= cs_thermodynamics){
   if (input_verbose>2)
     printf("Stage 2: thermodynamics\n");
    pr.recfast_Nz0 = 10000;
    th.thermodynamics_verbose = 0;
    class_call(thermodynamics_init(&pr,&ba,&th), th.error_message, errmsg);
  }

  if (pfzw->required_computation_stage >= cs_perturbations){
       if (input_verbose>2)
         printf("Stage 3: perturbations\n");
    pt.perturbations_verbose = 0;
    class_call(perturb_init(&pr,&ba,&th,&pt), pt.error_message, errmsg);
  }

  if (pfzw->required_computation_stage >= cs_primordial){
    if (input_verbose>2)
      printf("Stage 4: primordial\n");
    pm.primordial_verbose = 0;
    class_call(primordial_init(&pr,&pt,&pm), pm.error_message, errmsg);
  }

  if (pfzw->required_computation_stage >= cs_nonlinear){
    if (input_verbose>2)
      printf("Stage 5: nonlinear\n");
    nl.nonlinear_verbose = 0;
    class_call(nonlinear_init(&pr,&ba,&th,&pt,&pm,&nl), nl.error_message, errmsg);
  }

  if (pfzw->required_computation_stage >= cs_transfer){
    if (input_verbose>2)
      printf("Stage 6: transfer\n");
    tr.transfer_verbose = 0;
    class_call(transfer_init(&pr,&ba,&th,&pt,&nl,&tr), tr.error_message, errmsg);
  }

  if (pfzw->required_computation_stage >= cs_spectra){
    if (input_verbose>2)
      printf("Stage 7: spectra\n");
    sp.spectra_verbose = 0;
    class_call(spectra_init(&pr,&ba,&pt,&pm,&nl,&tr,&sp),sp.error_message, errmsg);
  }

<<<<<<< HEAD
  if (pfzw->required_computation_stage >= cs_matter){
    if (input_verbose>2)
      printf("Stage 8: matter spectra\n");
    ma.matter_verbose = 0;
    class_call(matter_init(&pr,&ba,&th,&pt,&pm,&nl,&ma), ma.error_message, errmsg);
  }

=======
>>>>>>> fab27dd5
  /** - Get the corresponding shoot variable and put into output */
  for (i=0; i < pfzw->target_size; i++) {
    switch (pfzw->target_name[i]) {
    case theta_s:
      output[i] = 100.*th.rs_rec/th.ra_rec-pfzw->target_value[i];
      break;
    case Omega_dcdmdr:
      rho_dcdm_today = ba.background_table[(ba.bt_size-1)*ba.bg_size+ba.index_bg_rho_dcdm];
      if (ba.has_dr == _TRUE_)
        rho_dr_today = ba.background_table[(ba.bt_size-1)*ba.bg_size+ba.index_bg_rho_dr];
      else
        rho_dr_today = 0.;
      output[i] = (rho_dcdm_today+rho_dr_today)/(ba.H0*ba.H0)-pfzw->target_value[i];
      break;
    case omega_dcdmdr:
      rho_dcdm_today = ba.background_table[(ba.bt_size-1)*ba.bg_size+ba.index_bg_rho_dcdm];
      if (ba.has_dr == _TRUE_)
        rho_dr_today = ba.background_table[(ba.bt_size-1)*ba.bg_size+ba.index_bg_rho_dr];
      else
        rho_dr_today = 0.;
      output[i] = (rho_dcdm_today+rho_dr_today)/(ba.H0*ba.H0)-pfzw->target_value[i]/ba.h/ba.h;
      break;
    case Omega_scf:
      /** - In case scalar field is used to fill, pba->Omega0_scf is not equal to pfzw->target_value[i].*/
      output[i] = ba.background_table[(ba.bt_size-1)*ba.bg_size+ba.index_bg_rho_scf]/(ba.H0*ba.H0)
        -ba.Omega0_scf;
      break;
    case Omega_ini_dcdm:
    case omega_ini_dcdm:
      rho_dcdm_today = ba.background_table[(ba.bt_size-1)*ba.bg_size+ba.index_bg_rho_dcdm];
      if (ba.has_dr == _TRUE_)
        rho_dr_today = ba.background_table[(ba.bt_size-1)*ba.bg_size+ba.index_bg_rho_dr];
      else
        rho_dr_today = 0.;
      output[i] = -(rho_dcdm_today+rho_dr_today)/(ba.H0*ba.H0)+ba.Omega0_dcdmdr;
      break;
    case sigma8:
      output[i] = sp.sigma8-pfzw->target_value[i];
      break;
    }
  }


  /** - Free structures */
  if (pfzw->required_computation_stage >= cs_matter){
    class_call(matter_free(&ma), ma.error_message, errmsg);
  }
  if (pfzw->required_computation_stage >= cs_spectra){
    class_call(spectra_free(&sp), sp.error_message, errmsg);
  }
  if (pfzw->required_computation_stage >= cs_transfer){
    class_call(transfer_free(&tr), tr.error_message, errmsg);
  }
  if (pfzw->required_computation_stage >= cs_nonlinear){
    class_call(nonlinear_free(&nl), nl.error_message, errmsg);
  }
  if (pfzw->required_computation_stage >= cs_primordial){
    class_call(primordial_free(&pm), pm.error_message, errmsg);
  }
  if (pfzw->required_computation_stage >= cs_perturbations){
    class_call(perturb_free(&pt), pt.error_message, errmsg);
  }
  if (pfzw->required_computation_stage >= cs_thermodynamics){
    class_call(thermodynamics_free(&th), th.error_message, errmsg);
  }
  if (pfzw->required_computation_stage >= cs_background){
    class_call(background_free(&ba), ba.error_message, errmsg);
  }

  /** - Set filecontent to unread */
  for (i=0; i<pfzw->fc.size; i++) {
    pfzw->fc.read[i] = _FALSE_;
  }

  return _SUCCESS_;
}

int input_get_guess(double *xguess,
                    double *dxdy,
                    struct fzerofun_workspace * pfzw,
                    ErrorMsg errmsg){

  struct precision pr;        /* for precision parameters */
  struct background ba;       /* for cosmological background */
  struct thermo th;           /* for thermodynamics */
  struct perturbs pt;         /* for source functions */
  struct transfers tr;        /* for transfer functions */
  struct primordial pm;       /* for primordial spectra */
  struct spectra sp;          /* for output spectra */
  struct matters ma;          /* for matter spectra */
  struct nonlinear nl;        /* for non-linear spectra */
  struct lensing le;          /* for lensed spectra */
  struct output op;           /* for output files */
  int i;

  double Omega_M, a_decay, gamma, Omega0_dcdmdr=1.0;
  int index_guess;

  /* Cheat to read only known parameters: */
  pfzw->fc.size -= pfzw->target_size;

  class_call(input_read_precisions(&(pfzw->fc),
                                   &pr,
                                   &ba,
                                   &th,
                                   &pt,
                                   &tr,
                                   &pm,
                                   &sp,
                                   &ma,
                                   &nl,
                                   &le,
                                   &op,
                                   errmsg),
             errmsg,
             errmsg);

  class_call(input_read_parameters(&(pfzw->fc),
                                   &pr,
                                   &ba,
                                   &th,
                                   &pt,
                                   &tr,
                                   &pm,
                                   &sp,
                                   &ma,
                                   &nl,
                                   &le,
                                   &op,
                                   errmsg),
             errmsg,
             errmsg);

  pfzw->fc.size += pfzw->target_size;
  /** Summary: */
  /** - Here we should write reasonable guesses for the unknown parameters.
      Also estimate dxdy, i.e. how the unknown parameter responds to the known.
      This can simply be estimated as the derivative of the guess formula.*/

  for (index_guess=0; index_guess < pfzw->target_size; index_guess++) {
    switch (pfzw->target_name[index_guess]) {
    case theta_s:
      xguess[index_guess] = 3.54*pow(pfzw->target_value[index_guess],2)-5.455*pfzw->target_value[index_guess]+2.548;
      dxdy[index_guess] = (7.08*pfzw->target_value[index_guess]-5.455);
      /** - Update pb to reflect guess */
      ba.h = xguess[index_guess];
      ba.H0 = ba.h *  1.e5 / _c_;
      break;
    case Omega_dcdmdr:
      Omega_M = ba.Omega0_cdm+ba.Omega0_dcdmdr+ba.Omega0_b;
      /* This formula is exact in a Matter + Lambda Universe, but only
         for Omega_dcdm, not the combined.
         sqrt_one_minus_M = sqrt(1.0 - Omega_M);
         xguess[index_guess] = pfzw->target_value[index_guess]*
         exp(2./3.*ba.Gamma_dcdm/ba.H0*
         atanh(sqrt_one_minus_M)/sqrt_one_minus_M);
         dxdy[index_guess] = 1.0;//exp(2./3.*ba.Gamma_dcdm/ba.H0*atanh(sqrt_one_minus_M)/sqrt_one_minus_M);
      */
      gamma = ba.Gamma_dcdm/ba.H0;
      if (gamma < 1)
        a_decay = 1.0;
      else
        a_decay = pow(1+(gamma*gamma-1.)/Omega_M,-1./3.);
      xguess[index_guess] = pfzw->target_value[index_guess]/a_decay;
      dxdy[index_guess] = 1./a_decay;
      //printf("x = Omega_ini_guess = %g, dxdy = %g\n",*xguess,*dxdy);
      break;
    case omega_dcdmdr:
      Omega_M = ba.Omega0_cdm+ba.Omega0_dcdmdr+ba.Omega0_b;
      /* This formula is exact in a Matter + Lambda Universe, but only
         for Omega_dcdm, not the combined.
         sqrt_one_minus_M = sqrt(1.0 - Omega_M);
         xguess[index_guess] = pfzw->target_value[index_guess]*
         exp(2./3.*ba.Gamma_dcdm/ba.H0*
         atanh(sqrt_one_minus_M)/sqrt_one_minus_M);
         dxdy[index_guess] = 1.0;//exp(2./3.*ba.Gamma_dcdm/ba.H0*atanh(sqrt_one_minus_M)/sqrt_one_minus_M);
      */
      gamma = ba.Gamma_dcdm/ba.H0;
      if (gamma < 1)
        a_decay = 1.0;
      else
        a_decay = pow(1+(gamma*gamma-1.)/Omega_M,-1./3.);
      xguess[index_guess] = pfzw->target_value[index_guess]/ba.h/ba.h/a_decay;
      dxdy[index_guess] = 1./a_decay/ba.h/ba.h;
        //printf("x = Omega_ini_guess = %g, dxdy = %g\n",*xguess,*dxdy);
      break;
    case Omega_scf:

 /** - This guess is arbitrary, something nice using WKB should be implemented.
  *
  * - Version 2: use a fit: `xguess[index_guess] = 1.77835*pow(ba.Omega0_scf,-2./7.);
  * dxdy[index_guess] = -0.5081*pow(ba.Omega0_scf,-9./7.)`;
  *
  * - Version 3: use attractor solution */

      if (ba.scf_tuning_index == 0){
        xguess[index_guess] = sqrt(3.0/ba.Omega0_scf);
        dxdy[index_guess] = -0.5*sqrt(3.0)*pow(ba.Omega0_scf,-1.5);
      }
      else{
        /* Default: take the passed value as xguess and set dxdy to 1. */
        xguess[index_guess] = ba.scf_parameters[ba.scf_tuning_index];
        dxdy[index_guess] = 1.;
      }
      break;
    case omega_ini_dcdm:
      Omega0_dcdmdr = 1./(ba.h*ba.h);
    case Omega_ini_dcdm:
      /** - This works since correspondence is
          Omega_ini_dcdm -> Omega_dcdmdr and
          omega_ini_dcdm -> omega_dcdmdr */
      Omega0_dcdmdr *=pfzw->target_value[index_guess];
      Omega_M = ba.Omega0_cdm+Omega0_dcdmdr+ba.Omega0_b;
      gamma = ba.Gamma_dcdm/ba.H0;
      if (gamma < 1)
        a_decay = 1.0;
      else
        a_decay = pow(1+(gamma*gamma-1.)/Omega_M,-1./3.);
      xguess[index_guess] = pfzw->target_value[index_guess]*a_decay;
      dxdy[index_guess] = a_decay;
      if (gamma > 100)
        dxdy[index_guess] *= gamma/100;

      //printf("x = Omega_ini_guess = %g, dxdy = %g\n",*xguess,*dxdy);
      break;

    case sigma8:
      /* Assume linear relationship between A_s and sigma8 and fix coefficient
         according to vanilla LambdaCDM. Should be good enough... */
      xguess[index_guess] = 2.43e-9/0.87659*pfzw->target_value[index_guess];
      dxdy[index_guess] = 2.43e-9/0.87659;
      break;
    }
    //printf("xguess = %g\n",xguess[index_guess]);
  }

  for (i=0; i<pfzw->fc.size; i++) {
    pfzw->fc.read[i] = _FALSE_;
  }

  /** - Deallocate everything allocated by input_read_parameters */
  background_free_input(&ba);

  return _SUCCESS_;
}

int input_find_root(double *xzero,
                    int *fevals,
                    struct fzerofun_workspace *pfzw,
                    ErrorMsg errmsg){
  double x1, x2, f1, f2, dxdy, dx;
  int iter, iter2;
  int return_function;
  /** Summary: */

  /** - Fisrt we do our guess */
  class_call(input_get_guess(&x1, &dxdy, pfzw, errmsg),
             errmsg, errmsg);
  //      printf("x1= %g\n",x1);
  class_call(input_fzerofun_1d(x1,
                               pfzw,
                               &f1,
                               errmsg),
                 errmsg, errmsg);
  (*fevals)++;
  //printf("x1= %g, f1= %g\n",x1,f1);

  dx = 1.5*f1*dxdy;

  /** - Then we do a linear hunt for the boundaries */
  for (iter=1; iter<=15; iter++){
    //x2 = x1 + search_dir*dx;
    x2 = x1 - dx;

    for (iter2=1; iter2 <= 3; iter2++) {
      return_function = input_fzerofun_1d(x2,pfzw,&f2,errmsg);
      (*fevals)++;
      //printf("x2= %g, f2= %g\n",x2,f2);
      //fprintf(stderr,"iter2=%d\n",iter2);

      if (return_function ==_SUCCESS_) {
        break;
      }
      else if (iter2 < 3) {
        dx*=0.5;
        x2 = x1-dx;
      }
      else {
        //fprintf(stderr,"get here\n");
        class_stop(errmsg,errmsg);
      }
    }

    if (f1*f2<0.0){
      /** - root has been bracketed */
      if (0==1){
        printf("Root has been bracketed after %d iterations: [%g, %g].\n",iter,x1,x2);
      }
      break;
    }

    x1 = x2;
    f1 = f2;
  }

  /** - Find root using Ridders method. (Exchange for bisection if you are old-school.)*/
  class_call(class_fzero_ridder(input_fzerofun_1d,
                                x1,
                                x2,
                                1e-5*MAX(fabs(x1),fabs(x2)),
                                pfzw,
                                &f1,
                                &f2,
                                xzero,
                                fevals,
                                errmsg),
             errmsg,errmsg);

  return _SUCCESS_;
}

int file_exists(const char *fname){
  FILE *file = fopen(fname, "r");
  if (file != NULL){
    fclose(file);
    return _TRUE_;
  }
  return _FALSE_;
}

int input_auxillary_target_conditions(struct file_content * pfc,
                                      enum target_names target_name,
                                      double target_value,
                                      int * aux_flag,
                                      ErrorMsg errmsg){
  *aux_flag = _TRUE_;
  /*
  double param1;
  int int1, flag1;
  int input_verbose = 0;
  class_read_int("input_verbose",input_verbose);
  */
  switch (target_name){
  case Omega_dcdmdr:
  case omega_dcdmdr:
  case Omega_scf:
  case Omega_ini_dcdm:
  case omega_ini_dcdm:
    /* Check that Omega's or omega's are nonzero: */
    if (target_value == 0.)
      *aux_flag = _FALSE_;
    break;
  default:
    /* Default is no additional checks */
    *aux_flag = _TRUE_;
    break;
  }
  return _SUCCESS_;
}

int compare_integers (const void * elem1, const void * elem2) {
    int f = *((int*)elem1);
    int s = *((int*)elem2);
    if (f > s) return  1;
    if (f < s) return -1;
    return 0;
}

int compare_doubles(const void *a,const void *b) {
  double *x = (double *) a;
  double *y = (double *) b;
  if (*x < *y)
    return -1;
  else if
    (*x > *y) return 1;
  return 0;
}


/**
 * Perform preliminary steps fur using the method called Pk_equal,
 * described in 0810.0190 and 1601.07230, extending the range of
 * validity of HALOFIT from constant w to (w0,wa) models. In that
 * case, one must compute here some effective values of w0_eff(z_i)
 * and Omega_m_eff(z_i), that will be interpolated later at arbitrary
 * redshift in the non-linear module.
 *
 * Returns table of values [z_i, tau_i, w0_eff_i, Omega_m_eff_i]
 * stored in nonlinear structure.
 *
 * @param ppr           Input: pointer to precision structure
 * @param pba           Input: pointer to background structure
 * @param pth           Input: pointer to thermodynamics structure
 * @param pnl    Input/Output: pointer to nonlinear structure
 * @param input_verbose Input: verbosity of this input module
 * @param errmsg  Input/Ouput: error message
 */

int input_prepare_pk_eq(
                        struct precision * ppr,
                        struct background *pba,
                        struct thermo *pth,
                        struct nonlinear *pnl,
                        int input_verbose,
                        ErrorMsg errmsg
                        ) {

  /** Summary: */

  /** - define local variables */

  double tau_of_z;
  double delta_tau;
  double error;
  double delta_tau_eq;
  double * pvecback;
  int last_index=0;
  int index_pk_eq_z;
  int index_eq;
  int true_background_verbose;
  int true_thermodynamics_verbose;
  double true_w0_fld;
  double true_wa_fld;
  double * z;

  /** - store the true cosmological parameters (w0, wa) somwhere before using temporarily some fake ones in this function */

  true_background_verbose = pba->background_verbose;
  true_thermodynamics_verbose = pth->thermodynamics_verbose;
  true_w0_fld = pba->w0_fld;
  true_wa_fld = pba->wa_fld;

  /** - the fake calls of the background and thermodynamics module will be done in non-verbose mode */

  pba->background_verbose = 0;
  pth->thermodynamics_verbose = 0;

  /** - allocate indices and arrays for storing the results */

  pnl->pk_eq_tau_size = 10;
  class_alloc(pnl->pk_eq_tau,pnl->pk_eq_tau_size*sizeof(double),errmsg);
  class_alloc(z,pnl->pk_eq_tau_size*sizeof(double),errmsg);

  index_eq = 0;
  class_define_index(pnl->index_pk_eq_w,_TRUE_,index_eq,1);
  class_define_index(pnl->index_pk_eq_Omega_m,_TRUE_,index_eq,1);
  pnl->pk_eq_size = index_eq;
  class_alloc(pnl->pk_eq_w_and_Omega,pnl->pk_eq_tau_size*pnl->pk_eq_size*sizeof(double),errmsg);
  class_alloc(pnl->pk_eq_ddw_and_ddOmega,pnl->pk_eq_tau_size*pnl->pk_eq_size*sizeof(double),errmsg);

  /** - call the background module in order to fill a table of tau_i[z_i] */

  class_call(background_init(ppr,pba), pba->error_message, errmsg);
  for (index_pk_eq_z=0; index_pk_eq_z<pnl->pk_eq_tau_size; index_pk_eq_z++) {
    z[index_pk_eq_z] = exp(log(1.+ppr->pk_eq_z_max)/(pnl->pk_eq_tau_size-1)*index_pk_eq_z)-1.;
    class_call(background_tau_of_z(pba,z[index_pk_eq_z],&tau_of_z),
               pba->error_message, errmsg);
    pnl->pk_eq_tau[index_pk_eq_z] = tau_of_z;
  }
  class_call(background_free_noinput(pba), pba->error_message, errmsg);

  /** - loop over z_i values. For each of them, we will call the
     background and thermodynamics module for fake models. The goal is
     to find, for each z_i, and effective w0_eff[z_i] and
     Omega_m_eff{z_i], such that: the true model with (w0,wa) and the
     equivalent model with (w0_eff[z_i],0) have the same conformal
     distance between z_i and z_recombination, namely chi = tau[z_i] -
     tau_rec. It is thus necessary to call both the background and
     thermodynamics module for each fake model and to re-compute
     tau_rec for each of them. Once the eqauivalent model is found we
     compute and store Omega_m_effa(z_i) of the equivalent model */

  for (index_pk_eq_z=0; index_pk_eq_z<pnl->pk_eq_tau_size; index_pk_eq_z++) {

    if (input_verbose > 2)
      printf("    * computing Pk_equal parameters at z=%e\n",z[index_pk_eq_z]);

    /* get chi = (tau[z_i] - tau_rec) in true model */

    pba->w0_fld = true_w0_fld;
    pba->wa_fld = true_wa_fld;

    class_call(background_init(ppr,pba), pba->error_message, errmsg);
    class_call(thermodynamics_init(ppr,pba,pth), pth->error_message, errmsg);

    delta_tau = pnl->pk_eq_tau[index_pk_eq_z] - pth->tau_rec;

    /* launch iterations in order to coverge to effective model with wa=0 but the same chi = (tau[z_i] - tau_rec) */

    pba->wa_fld=0.;

    do {
      class_call(background_free_noinput(pba), pba->error_message, errmsg);
      class_call(thermodynamics_free(pth), pth->error_message, errmsg);

      class_call(background_init(ppr,pba), pba->error_message, errmsg);
      class_call(background_tau_of_z(pba,z[index_pk_eq_z],&tau_of_z), pba->error_message, errmsg);
      class_call(thermodynamics_init(ppr,pba,pth), pth->error_message, errmsg);

      delta_tau_eq = tau_of_z - pth->tau_rec;

      error = 1.-delta_tau_eq/delta_tau;
      pba->w0_fld = pba->w0_fld*pow(1.+error,10.);

    }
    while(fabs(error) > ppr->pk_eq_tol);

    /* Equivalent model found. Store w0(z) in that model. Find Omega_m(z) in that model and store it. */

    pnl->pk_eq_w_and_Omega[pnl->pk_eq_size*index_pk_eq_z+pnl->index_pk_eq_w] = pba->w0_fld;

    class_alloc(pvecback,pba->bg_size*sizeof(double),pba->error_message);
    class_call(background_at_tau(pba,
                                 tau_of_z,
                                 pba->long_info,
                                 pba->inter_normal,
                                 &last_index,
                                 pvecback),
               pba->error_message, errmsg);
    pnl->pk_eq_w_and_Omega[pnl->pk_eq_size*index_pk_eq_z+pnl->index_pk_eq_Omega_m] = pvecback[pba->index_bg_Omega_m];
    free(pvecback);

    class_call(background_free_noinput(pba), pba->error_message, errmsg);
    class_call(thermodynamics_free(pth), pth->error_message, errmsg);

  }

  /** - restore cosmological parameters (w0, wa) to their true values before main call to CLASS modules */

  pba->background_verbose = true_background_verbose;
  pth->thermodynamics_verbose = true_thermodynamics_verbose;
  pba->w0_fld = true_w0_fld;
  pba->wa_fld = true_wa_fld;

  /* in verbose mode, report the results */

  if (input_verbose > 1) {

    fprintf(stdout,"    Effective parameters for Pk_equal:\n");

    for (index_pk_eq_z=0; index_pk_eq_z<pnl->pk_eq_tau_size; index_pk_eq_z++) {

      fprintf(stdout,"    * at z=%e, tau=%e w=%e Omega_m=%e\n",
              z[index_pk_eq_z],
              pnl->pk_eq_tau[index_pk_eq_z],
              pnl->pk_eq_w_and_Omega[pnl->pk_eq_size*index_pk_eq_z+pnl->index_pk_eq_w],
              pnl->pk_eq_w_and_Omega[pnl->pk_eq_size*index_pk_eq_z+pnl->index_pk_eq_Omega_m]
              );
    }
  }

  free(z);

  /** - spline the table for later interpolation */

  class_call(array_spline_table_lines(
                                      pnl->pk_eq_tau,
                                      pnl->pk_eq_tau_size,
                                      pnl->pk_eq_w_and_Omega,
                                      pnl->pk_eq_size,
                                      pnl->pk_eq_ddw_and_ddOmega,
                                      _SPLINE_NATURAL_,
                                      errmsg),
             errmsg,errmsg);

  return _SUCCESS_;

}<|MERGE_RESOLUTION|>--- conflicted
+++ resolved
@@ -2498,13 +2498,9 @@
     if ((flag1 == _TRUE_)) {
       if ((strstr(string1,"analytic") != NULL)){
         ptr->has_nz_analytic = _TRUE_;
-<<<<<<< HEAD
         pma->has_nz_analytic = _TRUE_;
-      }else{
-=======
-      }
+      } 
       else{
->>>>>>> fab27dd5
         ptr->has_nz_file = _TRUE_;
         pma->has_nz_file = _TRUE_;
         class_read_string("dNdz_selection",ptr->nz_file_name);
@@ -2523,13 +2519,9 @@
     if ((flag1 == _TRUE_)) {
       if ((strstr(string1,"analytic") != NULL)){
         ptr->has_nz_evo_analytic = _TRUE_;
-<<<<<<< HEAD
         pma->has_nz_evo_analytic = _TRUE_;
-      }else{
-=======
       }
       else{
->>>>>>> fab27dd5
         ptr->has_nz_evo_file = _TRUE_;
         pma->has_nz_evo_file = _TRUE_;
         class_read_string("dNdz_evolution",ptr->nz_evo_file_name);
@@ -2837,12 +2829,9 @@
   class_read_int("spectra_verbose",
                  psp->spectra_verbose);
 
-<<<<<<< HEAD
   class_read_int("matter_verbose",
                  pma->matter_verbose);
 
-=======
->>>>>>> fab27dd5
   class_read_int("nonlinear_verbose",
                  pnl->nonlinear_verbose);
 
@@ -3704,7 +3693,6 @@
     class_call(spectra_init(&pr,&ba,&pt,&pm,&nl,&tr,&sp),sp.error_message, errmsg);
   }
 
-<<<<<<< HEAD
   if (pfzw->required_computation_stage >= cs_matter){
     if (input_verbose>2)
       printf("Stage 8: matter spectra\n");
@@ -3712,8 +3700,6 @@
     class_call(matter_init(&pr,&ba,&th,&pt,&pm,&nl,&ma), ma.error_message, errmsg);
   }
 
-=======
->>>>>>> fab27dd5
   /** - Get the corresponding shoot variable and put into output */
   for (i=0; i < pfzw->target_size; i++) {
     switch (pfzw->target_name[i]) {
