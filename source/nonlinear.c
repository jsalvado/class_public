/** @file nonlinear.c Documented nonlinear module
 *
 * Julien Lesgourgues, 6.03.2014
 *
 * New module replacing an older one present up to version 2.0 The new
 * module is located in a better place in the main, allowing it to
 * compute non-linear correction to \f$ C_l\f$'s and not just \f$ P(k)\f$. It will
 * also be easier to generalize to new methods.  The old implementation
 * of one-loop calculations and TRG calculations has been dropped from
 * this version, they can still be found in older versions.
 *
 */

#include "nonlinear.h"
#include "extrapolate_source.h"

int nonlinear_k_nl_at_z(
                        struct background *pba,
                        struct nonlinear * pnl,
                        int index_pk,
                        double z,
                        double * k_nl
                        ) {

  double tau;

  class_call(background_tau_of_z(pba,
                                 z,
                                 &tau),
             pba->error_message,
             pnl->error_message);

  if (pnl->tau_size == 1) {
    *k_nl = pnl->k_nl[index_pk][0];
  }
  else {
    class_call(array_interpolate_two(pnl->tau,
                                     1,
                                     0,
                                     pnl->k_nl[index_pk],
                                     1,
                                     pnl->tau_size,
                                     tau,
                                     k_nl,
                                     1,
                                     pnl->error_message),
               pnl->error_message,
               pnl->error_message);
  }

  return _SUCCESS_;
}


int nonlinear_hmcode_sigmaR_at_z(
                        struct precision *ppr,
                        struct background *pba,
                        struct nonlinear * pnl,
                        double R,
                        double z,
                        double * sigma_R
                        ) {
  
  int index_r, index_tau;
  double tau, sigma;
  double *sigma_array;
  
  class_alloc(sigma_array,ppr->n_hmcode_tables*sizeof(double),pnl->error_message);

  class_call(background_tau_of_z(pba,
                                 z,
                                 &tau),
             pba->error_message,
             pnl->error_message);
  
  for (index_r=0;index_r<ppr->n_hmcode_tables;index_r++){
    
    class_call(array_interpolate_two(pnl->tau,
                                     1,
                                     0,
                                     pnl->stab+index_r*pnl->tau_size,
                                     1,
                                     pnl->tau_size,
                                     tau,
                                     &sigma,
                                     1,
                                     pnl->error_message),
               pnl->error_message,
               pnl->error_message);
    
    sigma_array[index_r] = sigma;
  }            
  
  class_call(array_interpolate_two(pnl->rtab,
                                     1,
                                     0,
                                     sigma_array,
                                     1,
                                     ppr->n_hmcode_tables,
                                     R,
                                     sigma_R,
                                     1,
                                     pnl->error_message),
               pnl->error_message,
               pnl->error_message);
 /*
  for (index_r=0;index_r<ppr->n_hmcode_tables;index_r++){
    fprintf(stdout, "%e %e %e\n", pnl->rtab[index_r], sigma_array[index_r], pnl->stab[index_r*(pnl->tau_size)+pnl->tau_size-1]);
  }
*/
  free(sigma_array);
  
  return _SUCCESS_;  
}

int nonlinear_hmcode_sigma8_at_z(
                        struct background *pba,
                        struct nonlinear * pnl,
                        double z,
                        double * sigma_8
                        ) {

  double tau;

  class_call(background_tau_of_z(pba,
                                 z,
                                 &tau),
             pba->error_message,
             pnl->error_message);
             
  if (pnl->tau_size == 1) {
    *sigma_8 = pnl->sigma_8[0];
  } 
  else {
    class_call(array_interpolate_two(pnl->tau,
                                     1,
                                     0,
                                     pnl->sigma_8,
                                     1,
                                     pnl->tau_size,
                                     tau,
                                     sigma_8,
                                     1,
                                     pnl->error_message),
               pnl->error_message,
               pnl->error_message);
  }
  
  
  return _SUCCESS_;  
}

int nonlinear_hmcode_sigmadisp_at_z(
                        struct background *pba,
                        struct nonlinear * pnl,
                        double z,
                        double * sigma_disp
                        ) {

  double tau;

  class_call(background_tau_of_z(pba,
                                 z,
                                 &tau),
             pba->error_message,
             pnl->error_message);
             
  if (pnl->tau_size == 1) {
    *sigma_disp = pnl->sigma_disp[0];
  } 
  else {
    class_call(array_interpolate_two(pnl->tau,
                                     1,
                                     0,
                                     pnl->sigma_disp,
                                     1,
                                     pnl->tau_size,
                                     tau,
                                     sigma_disp,
                                     1,
                                     pnl->error_message),
               pnl->error_message,
               pnl->error_message);
  }
  
  
  return _SUCCESS_;  
}

int nonlinear_hmcode_sigmadisp100_at_z(
                        struct background *pba,
                        struct nonlinear * pnl,
                        double z,
                        double * sigma_disp_100
                        ) {

  double tau;

  class_call(background_tau_of_z(pba,
                                 z,
                                 &tau),
             pba->error_message,
             pnl->error_message);
             
  if (pnl->tau_size == 1) {
    *sigma_disp_100 = pnl->sigma_disp_100[0];
  } 
  else {
    class_call(array_interpolate_two(pnl->tau,
                                     1,
                                     0,
                                     pnl->sigma_disp_100,
                                     1,
                                     pnl->tau_size,
                                     tau,
                                     sigma_disp_100,
                                     1,
                                     pnl->error_message),
               pnl->error_message,
               pnl->error_message);
  }
  
  
  return _SUCCESS_;  
}

int nonlinear_hmcode_sigmaprime_at_z(
                        struct background *pba,
                        struct nonlinear * pnl,
                        double z,
                        double * sigma_prime
                        ) {

  double tau;

  class_call(background_tau_of_z(pba,
                                 z,
                                 &tau),
             pba->error_message,
             pnl->error_message);
             
  if (pnl->tau_size == 1) {
    *sigma_prime = pnl->sigma_prime[0];
  } 
  else {
    class_call(array_interpolate_two(pnl->tau,
                                     1,
                                     0,
                                     pnl->sigma_prime,
                                     1,
                                     pnl->tau_size,
                                     tau,
                                     sigma_prime,
                                     1,
                                     pnl->error_message),
               pnl->error_message,
               pnl->error_message);
  }
  
  
  return _SUCCESS_;  
}

int nonlinear_init(
                   struct precision *ppr,
                   struct background *pba,
                   struct thermo *pth,
                   struct perturbs *ppt,
                   struct primordial *ppm,
                   struct nonlinear *pnl
                   ) {

  int index_ncdm;
  int index_k;
  int index_tau;
  int size_extrapolated_source;

  int index_pk;
  double **pk_l;
  double **pk_nl;
  double **lnk_l;
  double **lnpk_l;
  double **ddlnpk_l;

  short print_warning=_FALSE_;
  double * pvecback;
  int last_index;
<<<<<<< HEAD
  double a,z,sigma;
  enum nonlinear_statement nonlinear_found_k_max;
  
  
  //clock_t begin = clock();
  
=======
  double a,z;
  enum halofit_statement halofit_found_k_max;
  int pk_type;

>>>>>>> 70937337
  /** Summary
   *
   * (a) First deal with the case where non non-linear corrections requested */

  if (pnl->method == nl_none) {
    if (pnl->nonlinear_verbose > 0)
      printf("No non-linear spectra requested. Nonlinear module skipped.\n");
  }

  /** (b) Compute for HALOFIT or HMcode non-linear spectrum */

  else if ((pnl->method == nl_halofit) || ((pnl->method == nl_HMcode))) {
    if ((pnl->nonlinear_verbose > 0) && (pnl->method == nl_halofit))
      printf("Computing non-linear matter power spectrum with Halofit (including update Takahashi et al. 2012 and Bird 2014)\n");
	
	if ((pnl->nonlinear_verbose > 0) && (pnl->method == nl_HMcode))
      printf("Computing non-linear matter power spectrum with HMcode \n");
	
    if (pba->has_ncdm) {
      for (index_ncdm=0;index_ncdm < pba->N_ncdm; index_ncdm++){
        if (pba->m_ncdm_in_eV[index_ncdm] >  _M_EV_TOO_BIG_FOR_HALOFIT_)
          fprintf(stdout,"Warning: Halofit is proved to work for CDM, and also with a small HDM component thanks to Bird et al.'s update. But it sounds like you are running with a WDM component of mass %f eV, which makes the use of Halofit suspicious.\n",pba->m_ncdm_in_eV[index_ncdm]);
      }
    }

    index_pk = 0;
    class_define_index(pnl->index_pk_m,  _TRUE_, index_pk,1);
    class_define_index(pnl->index_pk_cb,  pba->has_ncdm, index_pk,1);
    pnl->pk_size = index_pk;
    //printf("pk_size=%d, index_pk_m=%d, index_pk_cb=%d\n",pnl->pk_size,pnl->index_pk_m,pnl->index_pk_cb);

    /** - copy list of (k,tau) from perturbation module */

    pnl->k_size = ppt->k_size[ppt->index_md_scalars];
    class_alloc(pnl->k,pnl->k_size*sizeof(double),pnl->error_message);
    for (index_k=0; index_k<pnl->k_size; index_k++)
      pnl->k[index_k] = ppt->k[ppt->index_md_scalars][index_k];

    pnl->tau_size = ppt->tau_size;
    class_alloc(pnl->tau,pnl->tau_size*sizeof(double),pnl->error_message);
    for (index_tau=0; index_tau<pnl->tau_size; index_tau++)
      pnl->tau[index_tau] = ppt->tau_sampling[index_tau];

    if (pnl->method == nl_HMcode){
      class_alloc(pnl->sigma_8,pnl->tau_size*sizeof(double),pnl->error_message);
      class_alloc(pnl->sigma_disp,pnl->tau_size*sizeof(double),pnl->error_message);    
      class_alloc(pnl->sigma_disp_100,pnl->tau_size*sizeof(double),pnl->error_message);    
      class_alloc(pnl->sigma_prime,pnl->tau_size*sizeof(double),pnl->error_message);
    }

    class_alloc(pnl->nl_corr_density,
                pnl->pk_size*sizeof(double *),
                pnl->error_message);

    class_alloc(pnl->k_nl,
                pnl->pk_size*sizeof(double *),
                pnl->error_message);

    class_alloc(pk_l,
                pnl->pk_size*sizeof(double *),
                pnl->error_message);

    class_alloc(pk_nl,
                pnl->pk_size*sizeof(double *),
                pnl->error_message);

    class_alloc(lnk_l,
                pnl->pk_size*sizeof(double *),
                pnl->error_message);

    class_alloc(lnpk_l,
                pnl->pk_size*sizeof(double *),
                pnl->error_message);

    class_alloc(ddlnpk_l,
                pnl->pk_size*sizeof(double *),
                pnl->error_message);

    class_alloc(pnl->index_tau_min_nl,pnl->pk_size*sizeof(double),pnl->error_message);

    for (index_pk=0; index_pk<pnl->pk_size; index_pk++){
    
    pnl->index_tau_min_nl[index_pk] = 0;
    
    class_alloc(pnl->nl_corr_density[index_pk],pnl->tau_size*pnl->k_size*sizeof(double),pnl->error_message);
    class_alloc(pnl->k_nl[index_pk],pnl->tau_size*sizeof(double),pnl->error_message);

    class_alloc(pk_l[index_pk],pnl->k_size*sizeof(double),pnl->error_message);
    class_alloc(pk_nl[index_pk],pnl->k_size*sizeof(double),pnl->error_message);

    class_alloc(lnk_l[index_pk],pnl->k_size*sizeof(double),pnl->error_message);//this is not really necessary
    class_alloc(lnpk_l[index_pk],pnl->k_size*sizeof(double),pnl->error_message);
    class_alloc(ddlnpk_l[index_pk],pnl->k_size*sizeof(double),pnl->error_message);
  
    }

<<<<<<< HEAD
=======
    for (pk_type=0; pk_type<pnl->pk_size; pk_type++) {

    if(pk_type == pnl->index_pk_m){
     index_pk = pnl->index_pk_m;
    }
    else if((pba->has_ncdm)&&(pk_type == pnl->index_pk_cb)){
     index_pk = pnl->index_pk_cb;
    }
    else {
     class_stop(pnl->error_message,"P(k) is set neither to total matter nor to cold dark matter + baryons, pk_type=%d \n",pk_type);
    }

    print_warning=_FALSE_;

    pnl->index_tau_min_nl[index_pk] = 0;
>>>>>>> 70937337

    if (pnl->method == nl_HMcode){
      for (index_pk=0; index_pk<pnl->pk_size; index_pk++) {
    /** initialise the source extrapolation */
        class_call(get_extrapolated_source_size(ppr->k_per_decade_for_pk,
                                                pnl->k[pnl->k_size-1], 
                                                ppr->hmcode_max_k_extra,
                                                pnl->k_size,
                                                &size_extrapolated_source,
                                                pnl->error_message),
          pnl->error_message,
          pnl->error_message);
        pnl->k_size_extra = size_extrapolated_source;
   
        class_alloc(pnl->k_extra,pnl->k_size_extra*sizeof(double),pnl->error_message);
		
        class_realloc(pk_l[index_pk],pk_l[index_pk],pnl->k_size_extra*sizeof(double),pnl->error_message);   
        class_realloc(lnk_l[index_pk],lnk_l[index_pk],pnl->k_size_extra*sizeof(double),pnl->error_message);
        class_realloc(lnpk_l[index_pk],lnpk_l[index_pk],pnl->k_size_extra*sizeof(double),pnl->error_message);
        class_realloc(ddlnpk_l[index_pk],ddlnpk_l[index_pk],pnl->k_size_extra*sizeof(double),pnl->error_message);

        class_call(extrapolate_k(
						 pnl->k,
						 pnl->k_size,
					         pnl->k_extra,
						 ppr->k_per_decade_for_pk,
						 ppr->hmcode_max_k_extra,
					         pnl->error_message),
				   pnl->error_message,
				   pnl->error_message);
      }
      
      /** fill table with scale independent growth factor */
	    class_call(nonlinear_hmcode_fill_growtab(ppr,pba,pnl), 
				pnl->error_message, pnl->error_message);	
       
     /** Set the baryonic feedback parameters according to the chosen feedback models */
      if (pnl->feedback == emu_dmonly){
        pnl->eta_0 = 0.603;
        pnl->c_min = 3.13;
      }
      if (pnl->feedback == owls_dmonly){
        pnl->eta_0 = 0.64;
        pnl->c_min = 3.43;
      }			
      if (pnl->feedback == owls_ref){
        pnl->eta_0 = 0.68;
        pnl->c_min = 3.91;
      }		
      if (pnl->feedback == owls_agn){
        pnl->eta_0 = 0.76;
        pnl->c_min = 2.32;
      }		
      if (pnl->feedback == owls_dblim){
        pnl->eta_0 = 0.70;
        pnl->c_min = 3.01;
      }		
		
    }
    
    //double g_lcdm;
    //double z_infinity=10.;
    //class_call(nonlinear_hmcode_growint(ppr,pba,pnl,1./(1.+z_infinity),-1.,0.,&g_lcdm ),
		//			pnl->error_message, pnl->error_message);
    //fprintf(stdout, "%e %e\n", 1./(1.+z_infinity), g_lcdm);      
    
    
    /** - loop over time and index_pk to get the power spectra */

    for (index_tau = pnl->tau_size-1; index_tau>=0; index_tau--) {
<<<<<<< HEAD
      for (index_pk=0; index_pk<pnl->pk_size; index_pk++) {  
       // get P_L(k) at this time
        class_call(nonlinear_pk_l(pba,ppt,ppm,pnl,index_pk,index_tau,pk_l[index_pk],lnk_l[index_pk],lnpk_l[index_pk],ddlnpk_l[index_pk]),
=======

      /* get P_L(k) at this time */
      class_call(nonlinear_pk_l(pba,ppt,ppm,pnl,index_pk,index_tau,pk_l[index_pk],lnk_l[index_pk],lnpk_l[index_pk],ddlnpk_l[index_pk]),
>>>>>>> 70937337
                 pnl->error_message,
                 pnl->error_message);
      }           
    }
    
    /** - loop over time and index_pk to get the nonlinear power spectra */
    for (index_pk=0; index_pk<pnl->pk_size; index_pk++) {
      //print_warning=_FALSE_;
      for (index_tau = pnl->tau_size-1; index_tau>=0; index_tau--) {
       clock_t begin = clock();
       // get P_NL(k) at this time with Halofit 
       if (pnl->method == nl_halofit) {
	if (print_warning == _FALSE_) {
    
	    class_call(nonlinear_halofit(
					 ppr,
					 pba,
					 ppt,
					 ppm,
					 pnl,
           index_pk,
				   pnl->tau[index_tau],
					 pk_l[index_pk],
					 pk_nl[index_pk],
					 lnk_l[index_pk],
					 lnpk_l[index_pk],
					 ddlnpk_l[index_pk],
					 &(pnl->k_nl[index_pk][index_tau]),																		      
					 &nonlinear_found_k_max),
		       pnl->error_message,
		       pnl->error_message);

	    if (nonlinear_found_k_max == ok) {

						// for debugging:
            /*
							for (index_k=0; index_k<pnl->k_size; index_k++) {
								fprintf(stdout,"%e  %e  %e\n",pnl->k[index_k],pk_l[index_k],pk_nl[index_k]);
							 }
								fprintf(stdout,"\n\n");
            */

        for (index_k=0; index_k<pnl->k_size; index_k++) {
		      pnl->nl_corr_density[index_pk][index_tau * pnl->k_size + index_k] = sqrt(pk_nl[index_pk][index_k]/pk_l[index_pk][index_k]);
        }        
	    }
	    else {
	    /* when Halofit found k_max too small, use 1 as the
	    non-linear correction for this redshift/time, store the
	    last index which worked, and print a warning. */
		print_warning = _TRUE_;
		pnl->index_tau_min_nl[index_pk] = index_tau+1;
		for (index_k=0; index_k<pnl->k_size; index_k++) {
		     pnl->nl_corr_density[index_pk][index_tau * pnl->k_size + index_k] = 1.;
		}
		if (pnl->nonlinear_verbose > 0) {
		    class_alloc(pvecback,pba->bg_size*sizeof(double),pnl->error_message);
		    class_call(background_at_tau(pba,pnl->tau[index_tau],pba->short_info,pba->inter_normal,&last_index,pvecback),
						 pba->error_message,
						 pnl->error_message);
		    a = pvecback[pba->index_bg_a];
		    z = pba->a_today/a-1.;
		    fprintf(stdout,
											" -> [WARNING:] Halofit non-linear corrections could not be computed at redshift z=%5.2f and higher.\n    This is because k_max is too small for Halofit to be able to compute the scale k_NL at this redshift.\n    If non-linear corrections at such high redshift really matter for you,\n    just try to increase one of the parameters P_k_max_h/Mpc or P_k_max_1/Mpc or halofit_min_k_max (the code will take the max of these parameters) until reaching desired z.\n",z);
		    free(pvecback);
		}
	    }
	}
	else {
	   /* if Halofit found k_max too small at a previous
	   time/redhsift, use 1 as the non-linear correction for all
	   higher redshifts/earlier times. */
	         for (index_k=0; index_k<pnl->k_size; index_k++) {
		      pnl->nl_corr_density[index_pk][index_tau * pnl->k_size + index_k] = 1.;
		 }
	}
       }
  // get P_NL(k) at this time with HMcode
       else if (pnl->method == nl_HMcode) {				
	if (print_warning == _FALSE_) {
   if (index_pk==0) {			
			if (pba->has_ncdm){
        class_call(nonlinear_hmcode_fill_sigtab(ppr,pba,ppt,ppm,pnl,index_tau,lnk_l[pnl->index_pk_cb],lnpk_l[pnl->index_pk_cb],ddlnpk_l[pnl->index_pk_cb]), 
          pnl->error_message, pnl->error_message);
 			}
      else {
        class_call(nonlinear_hmcode_fill_sigtab(ppr,pba,ppt,ppm,pnl,index_tau,lnk_l[pnl->index_pk_m],lnpk_l[pnl->index_pk_m],ddlnpk_l[pnl->index_pk_m]), 
          pnl->error_message, pnl->error_message);         
							/*if	(index_tau == pnl->tau_size-1) {
								fprintf(stdout, "i,  R         sigma\n");
								for (i=0;i<64;i++){
									fprintf(stdout, "%d, %e, %e\n",i, pnl->rtab[i*pnl->tau_size+index_tau]*pba->h, pnl->stab[i*pnl->tau_size+index_tau]);
								}
							} */    
      }
   }             
	 class_call(nonlinear_hmcode(ppr,
				     pba,
				     ppt,
				     ppm,
				     pnl,
             index_pk,
             index_tau,
				     pnl->tau[index_tau],
				     pk_l[index_pk],
				     pk_nl[index_pk],
				     lnk_l,
				     lnpk_l,
				     ddlnpk_l,
				     &(pnl->k_nl[index_pk][index_tau]),
				     &nonlinear_found_k_max),
		pnl->error_message,
		pnl->error_message);

	 if (nonlinear_found_k_max == ok) {

						// for debugging:
						/*
							for (index_k=0; index_k<pnl->k_size_extra; index_k++) {
							if (index_tau == pnl->tau_size-1) fprintf(stdout,"%e  %e  %e\n",pnl->k_extra[index_k],pk_l[index_k],pk_l_cb[index_k]);
							}
							if (index_tau == pnl->tau_size-1) fprintf(stdout,"\n\n");
						*/

	   for (index_k=0; index_k<pnl->k_size; index_k++) {
	        pnl->nl_corr_density[index_pk][index_tau * pnl->k_size + index_k] = sqrt(pk_nl[index_pk][index_k]/pk_l[index_pk][index_k]);
	   }
	 }
	 else {
						/* when HMcode found k_max too small, use 1 as the
							non-linear correction for this redshift/time, store the
							last index which worked, and print a warning. */
		print_warning = _TRUE_;
		pnl->index_tau_min_nl[index_pk] = index_tau+1;
		for (index_k=0; index_k<pnl->k_size; index_k++) {
      pnl->nl_corr_density[index_pk][index_tau * pnl->k_size + index_k] = 1.;
    }
    if (pnl->nonlinear_verbose > 0) {
      class_alloc(pvecback,pba->bg_size*sizeof(double),pnl->error_message);
      class_call(background_at_tau(pba,pnl->tau[index_tau],pba->short_info,pba->inter_normal,&last_index,pvecback),
							pba->error_message,
							pnl->error_message);
      a = pvecback[pba->index_bg_a];
      z = pba->a_today/a-1.;
      fprintf(stdout,
											" -> [WARNING:] index_pk=%d HMcode non-linear corrections could not be computed at redshift z=%5.2f and higher.\n    This is because mmin_for_p1h_integral is not small enough for HMcode to be able to compute the scale k_NL at this redshift.\n    If non-linear corrections at such high redshift really matter for you,\n    just try to decrease the parameters mmin_for_p1h_integral and eventually also rmin_for_sigtab.\n",index_pk,z);
      free(pvecback);
      }

    }
       }
       else {
					/* if HMcode found k_max too small at a previous
							time/redhsift, use 1 as the non-linear correction for all
							higher redshifts/earlier times. */
	     for (index_k=0; index_k<pnl->k_size; index_k++) {
				 pnl->nl_corr_density[index_pk][index_tau * pnl->k_size + index_k] = 1.;
	     }
      }
			
    }

		
    // for debugging
    /*
    for (index_tau = pnl->tau_size-1; index_tau>=0; index_tau--) {
      for (index_k=0; index_k<pnl->k_size; index_k++) {
        fprintf(stdout,"%e  %e\n",pnl->k[index_k],pnl->nl_corr_density[index_tau * pnl->k_size + index_k]);
      }
      fprintf(stdout,"\n\n");
    }
    */
    clock_t end = clock();
    double time_spent = ((double)(end - begin))/CLOCKS_PER_SEC;
    //fprintf(stdout, "tau = %e, time spent: %e s\n", pnl->tau[index_tau], time_spent);
    }//end loop over tau
    }//end loop over index_pk

    for (index_pk=0; index_pk<pnl->pk_size; index_pk++){
      free(pk_l[index_pk]);
      free(pk_nl[index_pk]);
      free(lnk_l[index_pk]);
      free(lnpk_l[index_pk]);
      free(ddlnpk_l[index_pk]);    
    }
    free(pk_l);
    free(pk_nl);
    free(lnk_l);
    free(lnpk_l);
    free(ddlnpk_l);  
  }

  else {
    class_stop(pnl->error_message,
               "Your non-linear method variable is set to %d, out of the range defined in nonlinear.h",pnl->method);
  }   
  //clock_t end = clock();
  //double time_spent = ((double)(end - begin))/CLOCKS_PER_SEC;
  //fprintf(stdout, "time spent %e\n", time_spent);
  return _SUCCESS_;
}

int nonlinear_free(
                   struct nonlinear *pnl
                   ) {
  int index_pk;
  
  if (pnl->method > nl_none) {

    if (pnl->method == nl_halofit) {
      free(pnl->k);
      free(pnl->tau);
      for(index_pk=0;index_pk<pnl->pk_size;++index_pk){
        free(pnl->nl_corr_density[index_pk]);
        free(pnl->k_nl[index_pk]);
      }
      free(pnl->nl_corr_density);
      free(pnl->k_nl);
      free(pnl->index_tau_min_nl);
    }
		else if (pnl->method == nl_HMcode){
			free(pnl->k);
      free(pnl->tau);
      free(pnl->nl_corr_density);
      free(pnl->k_nl);
      free(pnl->k_extra);
			free(pnl->rtab);
			free(pnl->stab);
			free(pnl->ddstab);
			free(pnl->growtable);
			free(pnl->tautable);
			free(pnl->ztable);
      free(pnl->sigma_8);
      free(pnl->sigma_disp);
      free(pnl->sigma_disp_100);
      free(pnl->sigma_prime);
		}
  }

  if (pnl->has_pk_eq == _TRUE_) {
    free(pnl->eq_tau);
    free(pnl->eq_w_and_Omega);
    free(pnl->eq_ddw_and_ddOmega);
  }

  return _SUCCESS_;

}

int nonlinear_pk_l(
                   struct background *pba,
                   struct perturbs *ppt,
                   struct primordial *ppm,
                   struct nonlinear *pnl,
                   int index_pk,
                   int index_tau,
                   double *pk_l,
                   double *lnk,
                   double *lnpk,
                   double *ddlnpk) {

  int index_md;
  int index_k;
  int index_ic;
  int index_delta;
  int index_ic1,index_ic2,index_ic1_ic2;
  int k_size; 
  double * primordial_pk;
  double source_ic1,source_ic2;
  double * source_ic_extra;
//  double * source_ic_extra_cb;

  index_md = ppt->index_md_scalars;
  
  // Initialize first, then assign correct value
  index_delta = ppt->index_tp_delta_m;
  if(index_pk == pnl->index_pk_m){
    index_delta = ppt->index_tp_delta_m;
  }
<<<<<<< HEAD
  else if((pba->has_ncdm) && (index_pk == pnl->index_pk_cb)){
    index_delta = ppt->index_tp_delta_cb;
  }
  else {
    class_stop(
             pnl->error_message,
             "WARNING: P(k) is set neither to total matter nor to cold dark matter + baryons, index_pk=%d \n",
             index_pk);
  }
    
=======
  else if((pba->has_ncdm)&&(index_pk == pnl->index_pk_cb)){
    index_delta = ppt->index_tp_delta_cb;
  }
  else {
    class_stop(pnl->error_message,"P(k) is set neither to total matter nor to cold dark matter + baryons, index_pk=%d \n",index_pk);
  }

>>>>>>> 70937337
  class_alloc(primordial_pk,ppm->ic_ic_size[index_md]*sizeof(double),pnl->error_message);
		
	if (pnl->method == nl_HMcode){
		
		class_alloc(source_ic_extra,ppm->ic_size[index_md]*pnl->k_size_extra*sizeof(double),pnl->error_message);
    
		//fprintf(stdout, "%d\n", ppt->pk_only_cdm_bar);
		for (index_ic=0; index_ic<ppm->ic_size[index_md]; index_ic++){

			class_call(extrapolate_source(pnl->k_extra,
						      pnl->k_size,
						      pnl->k_size_extra,
						      ppt->sources[index_md][index_ic * ppt->tp_size[index_md] + index_delta]+index_tau * pnl->k_size,
						      extrapolation_only_max_units,
						      source_ic_extra+index_ic*pnl->k_size_extra,
						      pba->a_eq*pba->H_eq,
						      pba->h,																		                           pnl->error_message), 
				pnl->error_message,
				pnl->error_message)
		
    }
		
		for (index_k=0; index_k<pnl->k_size_extra; index_k++) {
			//fprintf(stdout, "%e %e\n", pnl->k_extra[index_k], source_ic_extra[index_k]);
			
			class_call(primordial_spectrum_at_k(ppm,
                                        index_md,
                                        linear,
                                        pnl->k_extra[index_k],
                                        primordial_pk),
               ppm->error_message,
               pnl->error_message);

			pk_l[index_k] = 0;
			
				// part diagonal in initial conditions 
			for (index_ic1 = 0; index_ic1 < ppm->ic_size[index_md]; index_ic1++) {

				index_ic1_ic2 = index_symmetric_matrix(index_ic1,index_ic1,ppm->ic_size[index_md]);

			
				pk_l[index_k] += 2.*_PI_*_PI_/pow(pnl->k_extra[index_k],3)\
					*source_ic_extra[index_ic1*pnl->k_size_extra+index_k]*source_ic_extra[index_ic1*pnl->k_size_extra+index_k]\
					*primordial_pk[index_ic1_ic2];
						
			}
		
			// part non-diagonal in initial conditions 
			for (index_ic1 = 0; index_ic1 < ppm->ic_size[index_md]; index_ic1++) {
				for (index_ic2 = index_ic1+1; index_ic2 < ppm->ic_size[index_md]; index_ic2++) {

					index_ic1_ic2 = index_symmetric_matrix(index_ic1,index_ic2,ppm->ic_size[index_md]);

					if (ppm->is_non_zero[index_md][index_ic1_ic2] == _TRUE_) {
					
						pk_l[index_k] += 2.*2.*_PI_*_PI_/pow(pnl->k_extra[index_k],3)
							*source_ic_extra[index_ic1*pnl->k_size_extra+index_k]*source_ic_extra[index_ic2*pnl->k_size_extra+index_k]
							*primordial_pk[index_ic1_ic2]; // extra 2 factor (to include the symmetric term ic2,ic1)					
		
					}
        }
      }
			
      lnk[index_k] = log(pnl->k_extra[index_k]);
      lnpk[index_k] = log(pk_l[index_k]);
		}

		free(source_ic_extra);
		
    class_call(array_spline_table_columns(lnk,
                                          pnl->k_size_extra,
                                          lnpk,
                                          1,
                                          ddlnpk,
                                          _SPLINE_NATURAL_,
                                          pnl->error_message),
             pnl->error_message,
             pnl->error_message);
       
    free(primordial_pk);
        
	} else  { 
			for (index_k=0; index_k<pnl->k_size; index_k++) {

					class_call(primordial_spectrum_at_k(ppm,
                                        index_md,
                                        linear,
                                        pnl->k[index_k],
                                        primordial_pk),
               ppm->error_message,
               pnl->error_message);

				pk_l[index_k] = 0;
				

				// part diagonal in initial conditions 
				for (index_ic1 = 0; index_ic1 < ppm->ic_size[index_md]; index_ic1++) {

					index_ic1_ic2 = index_symmetric_matrix(index_ic1,index_ic1,ppm->ic_size[index_md]);

          source_ic1 = ppt->sources[index_md]
            [index_ic1 * ppt->tp_size[index_md] + index_delta]
            [index_tau * ppt->k_size[index_md] + index_k];

					pk_l[index_k] += 2.*_PI_*_PI_/pow(pnl->k[index_k],3)
						*source_ic1*source_ic1
						*primordial_pk[index_ic1_ic2];
				}

			// part non-diagonal in initial conditions 
				for (index_ic1 = 0; index_ic1 < ppm->ic_size[index_md]; index_ic1++) {
					for (index_ic2 = index_ic1+1; index_ic2 < ppm->ic_size[index_md]; index_ic2++) {

						index_ic1_ic2 = index_symmetric_matrix(index_ic1,index_ic2,ppm->ic_size[index_md]);

						if (ppm->is_non_zero[index_md][index_ic1_ic2] == _TRUE_) {

          source_ic1 = ppt->sources[index_md]
            [index_ic1 * ppt->tp_size[index_md] + index_delta]
            [index_tau * ppt->k_size[index_md] + index_k];

          source_ic2 = ppt->sources[index_md]
            [index_ic2 * ppt->tp_size[index_md] + index_delta]
            [index_tau * ppt->k_size[index_md] + index_k];

          pk_l[index_k] += 2.*2.*_PI_*_PI_/pow(pnl->k[index_k],3)
            *source_ic1*source_ic2
            *primordial_pk[index_ic1_ic2]; // extra 2 factor (to include the symmetric term ic2,ic1)				
				        						
					}
        }
      }

			lnk[index_k] = log(pnl->k[index_k]);
			lnpk[index_k] = log(pk_l[index_k]);
		}

//??? this array_spline table columns has to be replaced with another function
  class_call(array_spline_table_columns(lnk,
                                        pnl->k_size,
                                        lnpk,
                                        1,
                                        ddlnpk,
                                        _SPLINE_NATURAL_,
                                        pnl->error_message),
             pnl->error_message,
             pnl->error_message);

    free(primordial_pk);
  }

  return _SUCCESS_;

}

int nonlinear_halofit(
                      struct precision *ppr,
                      struct background *pba,
                      struct perturbs *ppt,
                      struct primordial *ppm,
                      struct nonlinear *pnl,
                      int index_pk,
                      double tau,
                      double *pk_l,
                      double *pk_nl,
                      double *lnk_l,
                      double *lnpk_l,
                      double *ddlnpk_l,
                      double *k_nl,
                      enum nonlinear_statement * nonlinear_found_k_max
                      ) {

  double Omega_m,Omega_v,fnu,Omega0_m, w0, dw_over_da_fld, integral_fld;

  /** Determine non linear ratios (from pk) **/

  int index_k;
  double pk_lin,pk_quasi,pk_halo,rk;
  double sigma,rknl,rneff,rncur,d1,d2;
  double diff,xlogr1,xlogr2,rmid;

  double gam,a,b,c,xmu,xnu,alpha,beta,f1,f2,f3;
  double pk_linaa;
  double y;
  double f1a,f2a,f3a,f1b,f2b,f3b,frac;

  double * pvecback;

  int last_index=0;
  int counter;
  double sum1,sum2,sum3;
  double anorm;

  double *integrand_array;
  int integrand_size;
  int index_ia_k;
  int index_ia_pk;
  int index_ia_sum;
  int index_ia_ddsum;
  /*
  int index_ia_sum2;
  int index_ia_ddsum2;
  int index_ia_sum3;
  int index_ia_ddsum3;
  */
  int ia_size;
  int index_ia;

  double k_integrand;
  double lnpk_integrand;

  double R;

  double * w_and_Omega;

  class_alloc(pvecback,pba->bg_size*sizeof(double),pnl->error_message);
  
  Omega0_m = (pba->Omega0_cdm + pba->Omega0_b + pba->Omega0_ncdm_tot + pba->Omega0_dcdm);

  //Initialize first, then assign correct value
  fnu = pba->Omega0_ncdm_tot/Omega0_m;
  if (index_pk == pnl->index_pk_m){
    fnu = pba->Omega0_ncdm_tot/Omega0_m;
  }
<<<<<<< HEAD
  else if((pba->has_ncdm) && (index_pk == pnl->index_pk_cb)){
    fnu = 0.;
  }
  else {
    class_stop(
             pnl->error_message,
             "WARNING: P(k) is set neither to total matter nor to cold dark matter + baryons, index_pk=%d \n",
             index_pk);
  }
=======
  else if((pba->has_ncdm)&&(index_pk == pnl->index_pk_cb)){
    fnu = 0.;
  }
  else {
    class_stop(pnl->error_message,"P(k) is set neither to total matter nor to cold dark matter + baryons, index_pk=%d \n",index_pk);
  } 

>>>>>>> 70937337
  if (pnl->has_pk_eq == _FALSE_) {

    /* default method to compute w0 = w_fld today, Omega_m(tau) and Omega_v=Omega_DE(tau),
       all required by HALFIT fitting formulas */

    class_call(background_w_fld(pba,pba->a_today,&w0,&dw_over_da_fld,&integral_fld), pba->error_message, pnl->error_message);

    class_call(background_at_tau(pba,tau,pba->long_info,pba->inter_normal,&last_index,pvecback),
               pba->error_message,
               pnl->error_message);

    Omega_m = pvecback[pba->index_bg_Omega_m];
    Omega_v = 1.-pvecback[pba->index_bg_Omega_m]-pvecback[pba->index_bg_Omega_r];

  }
  else {

    /* alternative method called PK-equal, described in 0810.0190 and
                      1601.0723, extending the range of validity of
                      HALOFIT from constant w to w0-wa models. In that
                      case, some effective values of w0(tau_i) and
                      Omega_m(tau_i) have been pre-computed in the input
                      module, and we just ned to interpolate within
                      tabulated arrays, to get them at the current tau
                      value. */

    class_alloc(w_and_Omega,pnl->eq_size*sizeof(double),pnl->error_message);

    class_call(array_interpolate_spline(
                                        pnl->eq_tau,
                                        pnl->eq_tau_size,
                                        pnl->eq_w_and_Omega,
                                        pnl->eq_ddw_and_ddOmega,
                                        pnl->eq_size,
                                        tau,
                                        &last_index,
                                        w_and_Omega,
                                        pnl->eq_size,
                                        pnl->error_message),
               pnl->error_message,
               pnl->error_message);

    w0 = w_and_Omega[pnl->index_eq_w];
    Omega_m = w_and_Omega[pnl->index_eq_Omega_m];
    Omega_v = 1.-Omega_m;

    free(w_and_Omega);
  }

  anorm    = 1./(2*pow(_PI_,2));

  /*      Until the 17.02.2015 the values of k used for integrating sigma(R) quantities needed by Halofit where the same as in the perturbation module.
          Since then, we sample these integrals on more values, in order to get more precise integrals (thanks Matteo Zennaro for noticing the need for this).

     We create a temporary integrand_array which columns will be:
     - k in 1/Mpc
     - just linear P(k) in Mpc**3
     - 1/(2(pi**2)) P(k) k**2 exp(-(kR)**2) or 1/(2(pi**2)) P(k) k**2 2 (kR) exp(-(kR)**2) or 1/(2(pi**2)) P(k) k**2 4 (kR)(1-kR) exp(-(kR)**2)
     - second derivative of previous line with spline
  */

  index_ia=0;
  class_define_index(index_ia_k,     _TRUE_,index_ia,1);
  class_define_index(index_ia_pk,    _TRUE_,index_ia,1);
  class_define_index(index_ia_sum,   _TRUE_,index_ia,1);
  class_define_index(index_ia_ddsum, _TRUE_,index_ia,1);
  ia_size = index_ia;

  integrand_size=(int)(log(pnl->k[pnl->k_size-1]/pnl->k[0])/log(10.)*ppr->halofit_k_per_decade)+1;

  class_alloc(integrand_array,integrand_size*ia_size*sizeof(double),pnl->error_message);

  //fprintf(stderr,"Omega_m=%e,  fnu=%e\n",Omega0_m,fnu);

  /* we fill integrand_array with values of k and P(k) using interpolation */

  last_index=0;

  for (index_k=0; index_k < integrand_size; index_k++) {

    k_integrand=pnl->k[0]*pow(10.,index_k/ppr->halofit_k_per_decade);

    class_call(array_interpolate_spline(lnk_l,
                                        pnl->k_size,
                                        lnpk_l,
                                        ddlnpk_l,
                                        1,
                                        log(k_integrand),
                                        &last_index,
                                        &lnpk_integrand,
                                        1,
                                        pnl->error_message),
               pnl->error_message,
               pnl->error_message);

    integrand_array[index_k*ia_size + index_ia_k] = k_integrand;
    integrand_array[index_k*ia_size + index_ia_pk] = exp(lnpk_integrand);

  }

  class_call(background_at_tau(pba,tau,pba->long_info,pba->inter_normal,&last_index,pvecback),
             pba->error_message,
             pnl->error_message);

  Omega_m = pvecback[pba->index_bg_Omega_m];
  Omega_v = 1.-pvecback[pba->index_bg_Omega_m]-pvecback[pba->index_bg_Omega_r];

  // for debugging:
  //printf("Call Halofit at z=%e\n",pba->a_today/pvecback[pba->index_bg_a]-1.);

  /* minimum value of R such that the integral giving sigma_R is
     converged.  The parameter halofit_sigma_precision should be
     understood as follows: we trust our calculation of sigma(R) as
     long as the integral reaches a value k_max such that the factor
     exp(-(Rk_max)**2) is already as low as halofit_sigma_precisio,
     shoing that the integreal is converged.  In practise this
     condition is tested only for R_max, the highest value of R in our
     bisection algorithm. Hence a smaller value of
     halofit_sigma_precision will lead to a more precise halofit
     result at the *highest* redshift at which halofit can make
     computations, at the expense of requiring a larger k_max; but
     this parameter is not relevant for the precision on P_nl(k,z) at
     other redshifts, so there is normally no need to change i
   */

  R=sqrt(-log(ppr->halofit_sigma_precision))/integrand_array[(integrand_size-1)*ia_size + index_ia_k];

  class_call(nonlinear_halofit_integrate(
                                         pnl,
                                         integrand_array,
                                         integrand_size,
                                         ia_size,
                                         index_ia_k,
                                         index_ia_pk,
                                         index_ia_sum,
                                         index_ia_ddsum,
                                         R,
                                         halofit_integral_one,
                                         &sum1
                                         ),
             pnl->error_message,
             pnl->error_message);

  sigma  = sqrt(sum1);

  /* the following error should not stop the code: it will arrive
     inevitably at some large redshift, and then the code should not
     stop, but just give up computing P_NL(k,z). This is why we have a
     special error handling here (using class_test_except and free()
     commands to avoid memory leaks, and calling this whole function
     not through a class_call) */

  /*
  class_test_except(sigma < 1.,
                    pnl->error_message,
                    free(pvecback);free(integrand_array),
                    "Your k_max=%g 1/Mpc is too small for Halofit to find the non-linearity scale z_nl at z=%g. Increase input parameter P_k_max_h/Mpc or P_k_max_1/Mpc",
                    pnl->k[pnl->k_size-1],
                    pba->a_today/pvecback[pba->index_bg_a]-1.);
  */

  if (sigma < 1.) {
    * nonlinear_found_k_max = too_small;
    free(pvecback);
    free(integrand_array);
    return _SUCCESS_;
  }
  else {
    * nonlinear_found_k_max = ok;
  }

  xlogr1 = log(R)/log(10.);

  /* maximum value of R in the bisection algorithm leading to the
     determination of R_nl.  For this value we can make a
     conservaitive guess: 1/halofit_min_k_nonlinear, where
     halofit_min_k_nonlinear is the minimum value of k at which we ask
     halofit to give us an estimate of P_nl(k,z). By assumption we
     treat all smaller k's as linear, so we know that
     sigma(1/halofit_min_k_nonlinear) must be <<1 (and if it is not
     the test below will alert us) */

  R=1./ppr->halofit_min_k_nonlinear;

  /* corresponding value of sigma_R */
  class_call(nonlinear_halofit_integrate(
                                         pnl,
                                         integrand_array,
                                         integrand_size,
                                         ia_size,
                                         index_ia_k,
                                         index_ia_pk,
                                         index_ia_sum,
                                         index_ia_ddsum,
                                         R,
                                         halofit_integral_one,
                                         &sum1
                                         ),
             pnl->error_message,
             pnl->error_message);

  sigma  = sqrt(sum1);

  class_test(sigma > 1.,
             pnl->error_message,
             "Your input value for the precision parameter halofit_min_k_nonlinear=%e is too large, such that sigma(R=1/halofit_min_k_nonlinear)=% > 1. For self-consistency, it should have been <1. Decrease halofit_min_k_nonlinear",
             ppr->halofit_min_k_nonlinear,sigma);

  xlogr2 = log(R)/log(10.);

  counter = 0;
  do {
    rmid = pow(10,(xlogr2+xlogr1)/2.0);
    counter ++;

    class_call(nonlinear_halofit_integrate(
                                           pnl,
                                           integrand_array,
                                           integrand_size,
                                           ia_size,
                                           index_ia_k,
                                           index_ia_pk,
                                           index_ia_sum,
                                           index_ia_ddsum,
                                           rmid,
                                           halofit_integral_one,
                                           &sum1
                                           ),
             pnl->error_message,
             pnl->error_message);

    sigma  = sqrt(sum1);

    diff = sigma - 1.0;

    if (diff > ppr->halofit_tol_sigma){
      xlogr1=log10(rmid);
    }
    else if (diff < -ppr->halofit_tol_sigma) {
      xlogr2 = log10(rmid);
    }

    /* The first version of this test woukld let the code continue: */
    /*
    class_test_except(counter > _MAX_IT_,
                      pnl->error_message,
                      free(pvecback);free(integrand_array),
                      "could not converge within maximum allowed number of iterations");
    */
    /* ... but in this situation it sounds better to make it stop and return an error! */
    class_test(counter > _MAX_IT_,
               pnl->error_message,
               "could not converge within maximum allowed number of iterations");

  } while (fabs(diff) > ppr->halofit_tol_sigma);

  /* evaluate all the other integrals at R=rmid */

  class_call(nonlinear_halofit_integrate(
                                         pnl,
                                         integrand_array,
                                         integrand_size,
                                         ia_size,
                                         index_ia_k,
                                         index_ia_pk,
                                         index_ia_sum,
                                         index_ia_ddsum,
                                         rmid,
                                         halofit_integral_two,
                                         &sum2
                                         ),
             pnl->error_message,
             pnl->error_message);

  class_call(nonlinear_halofit_integrate(
                                         pnl,
                                         integrand_array,
                                         integrand_size,
                                         ia_size,
                                         index_ia_k,
                                         index_ia_pk,
                                         index_ia_sum,
                                         index_ia_ddsum,
                                         rmid,
                                         halofit_integral_three,
                                         &sum3
                                         ),
             pnl->error_message,
             pnl->error_message);

  sigma  = sqrt(sum1);
  d1 = -sum2/sum1;
  d2 = -sum2*sum2/sum1/sum1 - sum3/sum1;

  rknl  = 1./rmid;
  rneff = -3.-d1;
  rncur = -d2;

  *k_nl = rknl;

  //fprintf(stderr,"Here\n");

  for (index_k = 0; index_k < pnl->k_size; index_k++){

    rk = pnl->k[index_k];

    if (rk > ppr->halofit_min_k_nonlinear) {

      pk_lin = pk_l[index_k]*pow(pnl->k[index_k],3)*anorm;

      /* in original halofit, this is the beginning of the function halofit() */

      /*SPB11: Standard halofit underestimates the power on the smallest
       * scales by a factor of two. Add an extra correction from the
       * simulations in Bird, Viel,Haehnelt 2011 which partially accounts for
       * this.*/
      /*SPB14: This version of halofit is an updated version of the fit to the massive neutrinos
       * based on the results of Takahashi 2012, (arXiv:1208.2701).
       */
      gam=0.1971-0.0843*rneff+0.8460*rncur;
      a=1.5222+2.8553*rneff+2.3706*rneff*rneff+0.9903*rneff*rneff*rneff+ 0.2250*rneff*rneff*rneff*rneff-0.6038*rncur+0.1749*Omega_v*(1.+w0);
      a=pow(10,a);
      b=pow(10, (-0.5642+0.5864*rneff+0.5716*rneff*rneff-1.5474*rncur+0.2279*Omega_v*(1.+w0)));
      c=pow(10, 0.3698+2.0404*rneff+0.8161*rneff*rneff+0.5869*rncur);
      xmu=0.;
      xnu=pow(10,5.2105+3.6902*rneff);
      alpha=fabs(6.0835+1.3373*rneff-0.1959*rneff*rneff-5.5274*rncur);
      beta=2.0379-0.7354*rneff+0.3157*pow(rneff,2)+1.2490*pow(rneff,3)+0.3980*pow(rneff,4)-0.1682*rncur + fnu*(1.081 + 0.395*pow(rneff,2));

      if(fabs(1-Omega_m)>0.01) { /*then omega evolution */
        f1a=pow(Omega_m,(-0.0732));
        f2a=pow(Omega_m,(-0.1423));
        f3a=pow(Omega_m,(0.0725));
        f1b=pow(Omega_m,(-0.0307));
        f2b=pow(Omega_m,(-0.0585));
        f3b=pow(Omega_m,(0.0743));
        frac=Omega_v/(1.-Omega_m);
        f1=frac*f1b + (1-frac)*f1a;
        f2=frac*f2b + (1-frac)*f2a;
        f3=frac*f3b + (1-frac)*f3a;
      }
      else {
        f1=1.;
        f2=1.;
        f3=1.;
      }

      y=(rk/rknl);
      pk_halo = a*pow(y,f1*3.)/(1.+b*pow(y,f2)+pow(f3*c*y,3.-gam));
      pk_halo=pk_halo/(1+xmu*pow(y,-1)+xnu*pow(y,-2))*(1+fnu*(0.977-18.015*(Omega0_m-0.3)));
      // rk is in 1/Mpc, 47.48and 1.5 in Mpc**-2, so we need an h**2 here (Credits Antonio J. Cuesta)
      pk_linaa=pk_lin*(1+fnu*47.48*pow(rk/pba->h,2)/(1+1.5*pow(rk/pba->h,2)));
      pk_quasi=pk_lin*pow((1+pk_linaa),beta)/(1+pk_linaa*alpha)*exp(-y/4.0-pow(y,2)/8.0);

      pk_nl[index_k] = (pk_halo+pk_quasi)/pow(pnl->k[index_k],3)/anorm;

      /* in original halofit, this is the end of the function halofit() */
    }
    else {
      pk_nl[index_k] = pk_l[index_k];
    }
  }

  free(pvecback);
  free(integrand_array);
  return _SUCCESS_;
}

/* in original halofit, this is equivalent to the function wint() */
int nonlinear_halofit_integrate(
                                struct nonlinear *pnl,
                                double * integrand_array,
                                int integrand_size,
                                int ia_size,
                                int index_ia_k,
                                int index_ia_pk,
                                int index_ia_sum,
                                int index_ia_ddsum,
                                double R,
                                enum halofit_integral_type type,
                                double * sum
                                ) {

  double k,pk,x2,integrand;
  int index_k;
  double anorm = 1./(2*pow(_PI_,2));

    for (index_k=0; index_k < integrand_size; index_k++) {
      k = integrand_array[index_k*ia_size + index_ia_k];
      pk = integrand_array[index_k*ia_size + index_ia_pk];
      x2 = k*k*R*R;

      integrand = pk*k*k*anorm*exp(-x2);
      if (type == halofit_integral_two) integrand *= 2.*x2;
      if (type == halofit_integral_three) integrand *= 4.*x2*(1.-x2);

      integrand_array[index_k*ia_size + index_ia_sum] = integrand;
    }

    /* fill in second derivatives */
    class_call(array_spline(integrand_array,
                            ia_size,
                            integrand_size,
                            index_ia_k,
                            index_ia_sum,
                            index_ia_ddsum,
                            _SPLINE_NATURAL_,
                            pnl->error_message),
               pnl->error_message,
               pnl->error_message);

    /* integrate */
    class_call(array_integrate_all_spline(integrand_array,
                                          ia_size,
                                          integrand_size,
                                          index_ia_k,
                                          index_ia_sum,
                                          index_ia_ddsum,
                                          sum,
                                          pnl->error_message),
               pnl->error_message,
               pnl->error_message);

  return _SUCCESS_;
}

/* //sigma Function with integration over k
int nonlinear_hmcode_sigma(
                  struct precision * ppr,
                  struct background * pba,
                  struct perturbs * ppt,
                  struct primordial * ppm,
                  struct nonlinear * pnl,
                  double R,
                  double *pk_l,                
                  double * sigma
                  ) {
  double pk;

  double * array_for_sigma;
  int index_num;
  int index_k;
  int index_y;
  int index_ddy;
  int i;

  double k,W,x;
  
  i=0;
  index_k=i;
  i++;
  index_y=i;
  i++;
  index_ddy=i;
  i++;
  index_num=i;

  class_alloc(array_for_sigma,
              pnl->k_size_extra*index_num*sizeof(double),
              pnl->error_message);
            
  for (i=0;i<pnl->k_size_extra;i++) {
    k=pnl->k_extra[i];
    //t = 1./(1.+k);
    //if (i>0) fprintf(stdout, "%e, %e, %e, %e\n", k, pk_l[i], t, pnl->k_extra[i]-pnl->k_extra[i-1]);
    if (i == (pnl->k_size_extra-1)) k *= 0.9999999; // to prevent rounding error leading to k being bigger than maximum value
    x=k*R;
	if (x<0.01) {
		W = 1.-(pow(x, 2.)/10.);
	}	
	else {
		 W = 3./x/x/x*(sin(x)-x*cos(x));
    }
    array_for_sigma[i*index_num+index_k] = k;
    array_for_sigma[i*index_num+index_y] = k*k*pk_l[i]*W*W;
  }

  class_call(array_spline(array_for_sigma,
                          index_num,
                          pnl->k_size_extra,
                          index_k,
                          index_y,
                          index_ddy,
                          _SPLINE_EST_DERIV_,
                          pnl->error_message),
             pnl->error_message,
             pnl->error_message);

  class_call(array_integrate_all_trapzd_or_spline(array_for_sigma,
                                        index_num,
                                        pnl->k_size_extra,
                                        pnl->k_size_extra-1,
                                        index_k,
                                        index_y,
                                        index_ddy,
                                        sigma,
                                        pnl->error_message),
             pnl->error_message,
             pnl->error_message);

//	for (i=0;i<pnl->k_size_extra;i++) {
//		fprintf(stdout, "%e, %e, %e, %e\n", *sigma, array_for_sigma[i*index_num+index_k], array_for_sigma[i*index_num+index_y], array_for_sigma[i*index_num+index_ddy]);    		
//	}

  free(array_for_sigma);

  *sigma = sqrt(*sigma/(2.*_PI_*_PI_));
  fprintf(stdout, "%e\n", *sigma); 

  return _SUCCESS_;

  

}*/

/** Calculates the sigma integral for a given scale R*/

int nonlinear_hmcode_sigma(
                  struct precision * ppr,
                  struct background * pba,
                  struct perturbs * ppt,
                  struct primordial * ppm,
                  struct nonlinear * pnl,
                  double R,
                  double *lnk_l,
                  double *lnpk_l,
                  double *ddlnpk_l,                                  
                  double * sigma
                  ) {
  double pk, lnpk;

  double * array_for_sigma;
  int index_num;
  int index_k;
  int index_sigma;
  int index_ddsigma;
  int i;
  int integrand_size;
  int last_index=0;

  double k,W,x,t;
  
  i=0;
  index_k=i;
  i++;
  index_sigma=i;
  i++;
  index_ddsigma=i;
  i++;
  index_num=i;
  
  integrand_size=(int)(log(pnl->k_extra[pnl->k_size_extra-1]/pnl->k_extra[0])/log(10.)*ppr->hmcode_k_per_decade)+1;
  class_alloc(array_for_sigma,
              integrand_size*index_num*sizeof(double),
              pnl->error_message);
          
  for (i=integrand_size-1;i>=0;i--) {
    k=pnl->k_extra[0]*pow(10.,i/ppr->hmcode_k_per_decade);
    t = 1./(1.+k);
    if (i == (integrand_size-1)) k *= 0.9999999; // to prevent rounding error leading to k being bigger than maximum value
    x=k*R;
    if (x<0.01) {
      W = 1.-(pow(x, 2.)/10.);
    }	
    else {
      W = 3./x/x/x*(sin(x)-x*cos(x));
    }
    
    class_call(array_interpolate_spline(lnk_l,
                                        pnl->k_size_extra,
                                        lnpk_l,
                                        ddlnpk_l,
                                        1,
                                        log(k),
                                        &last_index,
                                        &lnpk,
                                        1,
                                        pnl->error_message),
               pnl->error_message,
               pnl->error_message);
    
    pk = exp(lnpk);
    
    array_for_sigma[(integrand_size-1-i)*index_num+index_k] = t;
    array_for_sigma[(integrand_size-1-i)*index_num+index_sigma] = k*k*k*pk*W*W/(t*(1.-t));
    //if (i<pnl->k_size && R==ppr->rmin_for_sigtab/pba->h) fprintf(stdout, "%e %e\n", k, array_for_sigma[(integrand_size-1-i)*index_num+index_sigma]); 
  }

  class_call(array_spline(array_for_sigma,
                          index_num,
                          integrand_size,
                          index_k,
                          index_sigma,
                          index_ddsigma,
                          _SPLINE_EST_DERIV_,
                          pnl->error_message),
             pnl->error_message,
             pnl->error_message);

  class_call(array_integrate_all_trapzd_or_spline(array_for_sigma,
                                        index_num,
                                        integrand_size,
                                        0, //integrand_size-1,
                                        index_k,
                                        index_sigma,
                                        index_ddsigma,
                                        sigma,
                                        pnl->error_message),
             pnl->error_message,
             pnl->error_message);

	//for (i=0;i<pnl->k_size;i++) {
		//fprintf(stdout, "%e %e %e\n", pnl->k[i], array_for_sigma[i*index_num+index_sigma], array_for_sigma[i*index_num+index_ddsigma]);    		
//	}

  free(array_for_sigma);

  *sigma = sqrt(*sigma/(2.*_PI_*_PI_));
  //fprintf(stdout, "%e\n", *sigma); 

  return _SUCCESS_;

  

}

/** Calculates the d(sigma)/dR integral for a given scale R*/

int nonlinear_hmcode_sigma_prime(
                  struct precision * ppr,
                  struct background * pba,
                  struct perturbs * ppt,
                  struct primordial * ppm,
                  struct nonlinear * pnl,
                  double R,
                  double *lnk_l,
                  double *lnpk_l,
                  double *ddlnpk_l,                                  
                  double * sigma_prime
                  ) {
  double pk, lnpk;

  double * array_for_sigma_prime;
  int index_num;
  int index_k;
  int index_sigma_prime;
  int index_ddsigma_prime;
  int integrand_size;
  int last_index=0;
  int i;

  double k,W,W_prime,x,t;
  
  i=0;
  index_k=i;
  i++;
  index_sigma_prime=i;
  i++;
  index_ddsigma_prime=i;
  i++;
  index_num=i;
  
  integrand_size=(int)(log(pnl->k_extra[pnl->k_size_extra-1]/pnl->k_extra[0])/log(10.)*ppr->hmcode_k_per_decade)+1;
  class_alloc(array_for_sigma_prime,
              integrand_size*index_num*sizeof(double),
              pnl->error_message);
            
  for (i=integrand_size-1;i>=0;i--) {
    k=pnl->k_extra[0]*pow(10.,i/ppr->hmcode_k_per_decade);
    t = 1./(1.+k);
    if (i == (integrand_size-1)) k *= 0.9999999; // to prevent rounding error leading to k being bigger than maximum value
    x=k*R;
	if (x<0.01) {
		W = 1.-(x*x/10.);
		W_prime = -0.2*x;
		
	}	
	else {
		 W = 3./x/x/x*(sin(x)-x*cos(x));
		 W_prime=3./x/x*sin(x)-9./x/x/x/x*(sin(x)-x*cos(x));

    }
    
    class_call(array_interpolate_spline(lnk_l,
                                        pnl->k_size_extra,
                                        lnpk_l,
                                        ddlnpk_l,
                                        1,
                                        log(k),
                                        &last_index,
                                        &lnpk,
                                        1,
                                        pnl->error_message),
               pnl->error_message,
               pnl->error_message);
    
    pk = exp(lnpk);
    
    array_for_sigma_prime[(integrand_size-1-i)*index_num+index_k] = t;
    array_for_sigma_prime[(integrand_size-1-i)*index_num+index_sigma_prime] = k*k*k*pk*2.*k*W*W_prime/(t*(1.-t));
  }

  class_call(array_spline(array_for_sigma_prime,
                          index_num,
                          integrand_size,
                          index_k,
                          index_sigma_prime,
                          index_ddsigma_prime,
                          _SPLINE_EST_DERIV_,
                          pnl->error_message),
             pnl->error_message,
             pnl->error_message);

  class_call(array_integrate_all_trapzd_or_spline(array_for_sigma_prime,
                                        index_num,
                                        integrand_size,
                                        0, //integrand_size-1,
                                        index_k,
                                        index_sigma_prime,
                                        index_ddsigma_prime,
                                        sigma_prime,
                                        pnl->error_message),
             pnl->error_message,
             pnl->error_message);

//	for (i=0;i<integrand_size;i++) {
//		fprintf(stdout, "%e, %e, %e, %e\n", *sigma_prime, array_for_sigma_prime[i*index_num+index_k], array_for_sigma_prime[i*index_num+index_sigma_prime], array_for_sigma_prime[i*index_num+index_ddsigma_prime]);    		
//	}

  free(array_for_sigma_prime);

  *sigma_prime = *sigma_prime/(2.*_PI_*_PI_);
  //fprintf(stdout, "%e\n", *sigma_prime); 

  return _SUCCESS_;

  

}

/** Calculates the sigma_velocitydispersion integral for a given scale R*/

int nonlinear_hmcode_sigma_disp(
                  struct precision * ppr,
                  struct background * pba,
                  struct perturbs * ppt,
                  struct primordial * ppm,
                  struct nonlinear * pnl,
                  double R,
                  double *lnk_l,
                  double *lnpk_l,
                  double *ddlnpk_l,               
                  double * sigma_disp
                  ) {
  double pk, lnpk;

  double * array_for_sigma_disp;
  int index_num;
  int index_k;
  int index_y;
  int index_ddy;
  int integrand_size;
  int last_index=0;
  int i;

  double k,W,x,t;
  
  i=0;
  index_k=i;
  i++;
  index_y=i;
  i++;
  index_ddy=i;
  i++;
  index_num=i;
  
  integrand_size=(int)(log(pnl->k_extra[pnl->k_size_extra-1]/pnl->k_extra[0])/log(10.)*ppr->hmcode_k_per_decade)+1;
  class_alloc(array_for_sigma_disp,
              integrand_size*index_num*sizeof(double),
              pnl->error_message);
            
  for (i=0;i<integrand_size;i++) {
    k=pnl->k_extra[0]*pow(10.,i/ppr->hmcode_k_per_decade);
    if (i == (integrand_size-1)) k *= 0.9999999; // to prevent rounding error leading to k being bigger than maximum value
    x=k*R;
	if (x<0.01) {
		W = 1.-(pow(x, 2.)/10.);
	}	
	else {
		 W = 3./x/x/x*(sin(x)-x*cos(x));
    }
    
    class_call(array_interpolate_spline(lnk_l,
                                        pnl->k_size_extra,
                                        lnpk_l,
                                        ddlnpk_l,
                                        1,
                                        log(k),
                                        &last_index,
                                        &lnpk,
                                        1,
                                        pnl->error_message),
               pnl->error_message,
               pnl->error_message);
    
    pk = exp(lnpk);
   
    
    array_for_sigma_disp[i*index_num+index_k]=k;
    array_for_sigma_disp[i*index_num+index_y]=pk*W*W;
  }

  class_call(array_spline(array_for_sigma_disp,
                          index_num,
                          integrand_size,
                          index_k,
                          index_y,
                          index_ddy,
                          _SPLINE_EST_DERIV_,
                          pnl->error_message),
             pnl->error_message,
             pnl->error_message);

  class_call(array_integrate_all_spline(array_for_sigma_disp,
                                        index_num,
                                        integrand_size,
                                        index_k,
                                        index_y,
                                        index_ddy,
                                        sigma_disp,
                                        pnl->error_message),
             pnl->error_message,
             pnl->error_message);

  free(array_for_sigma_disp);

  *sigma_disp = sqrt(*sigma_disp/(2.*_PI_*_PI_)/3); // unit: [Mpc]

  return _SUCCESS_;

}

/** Function that fills pnl->rtab, pnl->stab and pnl->ddstab with (r, sigma, ddsigma)
 * logarithmically spaced in r.
 * Called by nonlinear_init at for all tau to account for scale-dependant growth
 * before nonlinear_hmcode is called */

int nonlinear_hmcode_fill_sigtab(
              struct precision * ppr,
						  struct background * pba,
						  struct perturbs * ppt,
						  struct primordial * ppm,
						  struct nonlinear * pnl,
              int index_tau,
              double *lnk_l,
						  double *lnpk_l,
              double *ddlnpk_l             
						  ) {
	
  //double rmin;
  //double rmax;
  //int nsig;
  double r;
  double rmin, rmax;
  double sig;
  double * sigtab;
  int i, index_r, index_sig, index_ddsig, index_n, nsig;
	
	rmin = ppr->rmin_for_sigtab/pba->h;
  rmax = ppr->rmax_for_sigtab/pba->h;
  nsig = ppr->n_hmcode_tables;
  
  i=0;
  index_r=i;
  i++;
  index_sig=i;
  i++;
  index_ddsig=i;
  i++;
  index_n=i;
  
  class_alloc((sigtab),(nsig*index_n*sizeof(double)),pnl->error_message);
  
  if (index_tau == pnl->tau_size-1){
    class_alloc(pnl->rtab,nsig*sizeof(double),pnl->error_message);
    class_alloc(pnl->stab,nsig*pnl->tau_size*sizeof(double),pnl->error_message);
    class_alloc(pnl->ddstab,nsig*pnl->tau_size*sizeof(double),pnl->error_message);
  }
  
  for (i=0;i<nsig;i++){
    r=exp(log(rmin)+log(rmax/rmin)*i/(nsig-1));
    class_call(nonlinear_hmcode_sigma(ppr,pba,ppt,ppm,pnl,r,lnk_l,lnpk_l,ddlnpk_l,&sig), 
      pnl->error_message, pnl->error_message); 
    sigtab[i*index_n+index_r]=r;
    sigtab[i*index_n+index_sig]=sig;
  }
  
  class_call(array_spline(sigtab,
						  index_n,
						  nsig,
						  index_r,
						  index_sig,
						  index_ddsig,
						  _SPLINE_EST_DERIV_,
						  pnl->error_message), 
					pnl->error_message,
					pnl->error_message); 
  if (index_tau == pnl->tau_size-1){        
    for (i=0;i<nsig;i++){
      pnl->rtab[i] = sigtab[i*index_n+index_r];
      pnl->stab[i*pnl->tau_size+index_tau] = sigtab[i*index_n+index_sig];
      pnl->ddstab[i*pnl->tau_size+index_tau] = sigtab[i*index_n+index_ddsig];  
      //if (i==0) fprintf(stdout, "sigma max = %e\n", pnl->stab[i]);  
      //if (i==nsig-1) fprintf(stdout, "sigma min = %e\n", pnl->stab[i]);  
      //fprintf(stdout, "%e, %e, %e\n",sigtab[i*index_n+index_r], sigtab[i*index_n+index_sig], sigtab[i*index_n+index_ddsig]);
    }
  } 
  else{
    for (i=0;i<nsig;i++){  
      pnl->stab[i*pnl->tau_size+index_tau] = sigtab[i*index_n+index_sig];
      pnl->ddstab[i*pnl->tau_size+index_tau] = sigtab[i*index_n+index_ddsig];
    }
  }        
  
  free(sigtab); 
  
  return _SUCCESS_; 
}	


/** Function that fills pnl->tautable and pnl->growtable with (tau, D(tau))
 * linearly spaced in scalefactor a.
 * Called by nonlinear_init at z=0 before nonlinear_hmcode is called  */

int nonlinear_hmcode_fill_growtab(
              struct precision * ppr,
						  struct background * pba,
						  struct nonlinear * pnl            
						  ){
	
	double z, ainit, amax, scalefactor, tau_growth, f_class, f_camb, gamma, growth;
  int i, index_z, index_tau_growth, index_growth, index_gcol, last_index, ng;  
  double * pvecback;
  
  ng = ppr->n_hmcode_tables;
  ainit = ppr->ainit_for_growtab;
  amax = ppr->amax_for_growtab;
  
  i=0;
  index_z = i;
  i++;
  index_tau_growth = i;
  i++;
  index_growth = i;
  i++;
  index_gcol = i;
  
	last_index = 0;
	
  class_alloc(pnl->growtable,ng*sizeof(double),pnl->error_message);
  class_alloc(pnl->ztable,ng*sizeof(double),pnl->error_message);
  class_alloc(pnl->tautable,ng*sizeof(double),pnl->error_message);
  class_alloc(pvecback,pba->bg_size*sizeof(double),pnl->error_message);
  
  for (i=0;i<ng;i++){
		scalefactor = log(ainit)+(log(amax)-log(ainit))*(i)/(ng-1);
		z = 1./exp(scalefactor)-1.;
		
		pnl->ztable[i] = z;
		
		class_call(background_tau_of_z(
                        pba,
                        z,
                        &tau_growth
                        ),
					pnl->error_message, pnl->error_message);
					
		pnl->tautable[i] = tau_growth;		
			
		class_call(background_at_tau(pba,tau_growth,pba->long_info,pba->inter_normal,&last_index,pvecback),
             pba->error_message,
             pnl->error_message);
             
    pnl->growtable[i] = pvecback[pba->index_bg_D]; 
    //fprintf(stdout, "%e %e\n", exp(scalefactor), pnl->growtable[i]/exp(scalefactor));      			
	}								

	free(pvecback);
	  
	return _SUCCESS_; 
}


int nonlinear_hmcode_growint(
              struct precision * ppr,
						  struct background * pba,
						  struct nonlinear * pnl,            
						  double a,
              double w0,
              double wa,
						  double * growth
						  ){
	
	double w1, z, ainit, amax, scalefactor, tau_growth, f_class, f_camb, gamma, Omega_m, Omega0_m, Omega0_v, Omega0_k, Hubble2, X_de;
  int i, index_a, index_growth, index_ddgrowth, index_gcol, last_index, ng;  
  double * pvecback;
  double * integrand;
  
  ng = 2048;
  ainit = a;
  amax = 1.;
  
  Omega0_m = (pba->Omega0_cdm + pba->Omega0_b + pba->Omega0_ncdm_tot + pba->Omega0_dcdm);
  Omega0_v = 1. - (Omega0_m + pba->Omega0_g + pba->Omega0_ur);
  Omega0_k = 1. - (Omega0_m + Omega0_v + pba->Omega0_g + pba->Omega0_ur);
  
  w1 = w0; 
  
  i=0;
  index_a = i;
  i++;
  index_growth = i;
  i++;
  index_ddgrowth = i;
  i++;
  index_gcol = i;
  
	last_index = 0;
	
  class_alloc(integrand,ng*index_gcol*sizeof(double),pnl->error_message);
  class_alloc(pvecback,pba->bg_size*sizeof(double),pnl->error_message);
  
  if (ainit == amax) {
			*growth = 1.;
	}	
	else {
  
		for (i=0;i<ng;i++){
			scalefactor = ainit+(amax-ainit)*(i)/(ng-1);
			z = 1./scalefactor-1.;
      X_de = pow(scalefactor, -3.*(1.+w0+wa))*exp(-3.*wa*(1.-scalefactor));
      Hubble2 = (Omega0_m*pow((1.+z), 3.) + Omega0_k*pow((1.+z), 2.) + Omega0_v*X_de);
      Omega_m = (Omega0_m*pow((1.+z), 3.))/Hubble2;
 
			if (w1 == -1.){
				gamma = 0.55;
			} 
			else if (w1 < -1.){
				gamma = 0.55+0.02*(1+w1);
			}
			else {
				gamma = 0.55+0.05*(1+w1);
			}
    
			integrand[i*index_gcol+index_a] = scalefactor;
			integrand[i*index_gcol+index_growth]= -pow(Omega_m, gamma)/scalefactor;
			
			class_call(array_spline(integrand,
                          index_gcol,
                          ng,
                          index_a,
                          index_growth,
                          index_ddgrowth,
                          _SPLINE_EST_DERIV_,
                          pnl->error_message),
             pnl->error_message,
             pnl->error_message);

			class_call(array_integrate_all_trapzd_or_spline(integrand,
                                        index_gcol,
                                        ng,
                                        0, //ng-1,
                                        index_a,
                                        index_growth,
                                        index_ddgrowth,
                                        growth,
                                        pnl->error_message),
             pnl->error_message,
             pnl->error_message);
    
				*growth = exp(*growth);
		}								
	}
  fprintf(stdout, "%e %e \n", a, *growth);
	free(pvecback);
	free(integrand);
	
  return _SUCCESS_; 	
}

/** this is the fourier transform of the NFW density profile
 ** it depends on k, the virial radius rv and the concentration c
 ** of a halo  */
int nonlinear_hmcode_window_nfw(
						  					 struct nonlinear * pnl,
						  					 double k,
						  					 double rv,
						  					 double c,
												 double *window_nfw
												 ){	
	double si1, si2, ci1, ci2, ks;
	double p1, p2, p3;									 
																
	ks = k*rv/c;
	
	class_call(nonlinear_hmcode_si(
													ks*(1.+c),
													&si2
													),
					pnl->error_message, pnl->error_message);	
	
	class_call(nonlinear_hmcode_si(
													ks,
													&si1
													),
					pnl->error_message, pnl->error_message);				
	
	class_call(nonlinear_hmcode_ci(
													ks*(1.+c),
													&ci2
													),
					pnl->error_message, pnl->error_message);	
	
	class_call(nonlinear_hmcode_ci(
													ks,
													&ci1
													),
					pnl->error_message, pnl->error_message);		

  p1=cos(ks)*(ci2-ci1);
  p2=sin(ks)*(si2-si1);
  p3=sin(ks*c)/(ks*(1.+c));

  *window_nfw=p1+p2-p3;
  *window_nfw=*window_nfw/(log(1.+c)-c/(1.+c));
	
	return _SUCCESS_;
}

/** This is the Sheth-Tormen halo mass function (1999, MNRAS, 308, 119) */
int nonlinear_hmcode_halomassfunction(
                                      double nu, 
                                      double *hmf
                                      ){
                                        
  double p, q, A;
	
  p=0.3;
	q=0.707;
	A=0.21616;
  
  *hmf=A*(1.+(pow(q*nu*nu, -p)))*exp(-q*nu*nu/2.);
  
  return _SUCCESS_;
}


/** Computes the nonlinear correction on the linear power spectrum via 
 * the method presented in Mead et al. 1505.07833 */

int nonlinear_hmcode(
                      struct precision *ppr,
                      struct background *pba,
                      struct perturbs *ppt,
                      struct primordial *ppm,
                      struct nonlinear *pnl,
                      int index_pk,
                      int index_tau,
                      double tau,
                      double *pk_l,                      
                      double *pk_nl,
                      double **lnk_l,
                      double **lnpk_l,
                      double **ddlnpk_l,
                      double *k_nl,
                      enum nonlinear_statement * nonlinear_found_k_max                        
                      ) {
  
  /* integers */
  int n, i, ng, nsig;
  int index_k, index_lnsig, index_dlnsig, index_ncol;
  int last_index=0;  
  int index_ncdm;
  int index_pk_cb;
  int counter, index_nl;
  
	int index_nu;
  int index_y;
  int index_ddy;
  
  /* Background parameters */
  double Omega_m,Omega_v,fnu,Omega0_m, w0, dw_over_da_fld, integral_fld;	
  double z_at_tau;
  double rho_crit_today_in_msun_mpc3, rho_crit_today_in_msun_mpc3_class;
  double growth;  
  double anorm;
  
  /* temporary numbers */ 
  double m, r, nu, sig, sigf;
	double diff, rmid, r1, r2;
  
  /* HMcode parameters */
  double mmin, mmax, nu_min;
  
  double sigma_disp, sigma_disp100, sigma8;
  double delta_c, Delta_v;
  double fraction;
  
  double sigma_nl, nu_nl, r_nl;
  double sigma_prime;
  double dlnsigdlnR;  
  double n_eff; 
  double alpha;

  double z_form, g_form;
  double z_infinity, tau_infinity;
  double g_lcdm, g_wcdm;
  double de_correction;
  
  double eta;
  double gst, window_nfw;
  double fac, k_star, fdamp;
  double pk_lin, pk_2h, pk_1h;
  
  /* data fields */ 
  double * rtab;
  double * stab;
  double * ddstab;
  
  double * pvecback;  
  double * conc;
  double * mass;
  double * sigma_r;
	double * sigmaf_r;
	double * ln_sigma_squared;
	double * ln_dsigma_dr;
  double * r_virial;
  double * r_real;
  double * ln_r_real;
  double * nu_arr;
  
  double * p1h_integrand; 
  
  
  /** include precision parameters that control the number of entries in the growth and sigma tables */
  ng = ppr->n_hmcode_tables;
  nsig = ppr->n_hmcode_tables;

  
  /** Call all the relevant background parameters at this tau */
  class_alloc(pvecback,pba->bg_size*sizeof(double),pnl->error_message);

  Omega0_m = (pba->Omega0_cdm + pba->Omega0_b + pba->Omega0_ncdm_tot + pba->Omega0_dcdm);
  class_call(background_w_fld(pba,pba->a_today,&w0,&dw_over_da_fld,&integral_fld), pba->error_message, pnl->error_message);

  fnu      = pba->Omega0_ncdm_tot/Omega0_m;
  anorm    = 1./(2*pow(_PI_,2));  
  
  class_call(background_w_fld(pba,pba->a_today,&w0,&dw_over_da_fld,&integral_fld), pba->error_message, pnl->error_message);
  
  class_call(background_at_tau(pba,tau,pba->long_info,pba->inter_normal,&last_index,pvecback),
             pba->error_message,
             pnl->error_message);

  Omega_m = pvecback[pba->index_bg_Omega_m];
  Omega_v = 1.-pvecback[pba->index_bg_Omega_m]-pvecback[pba->index_bg_Omega_r];


  growth = pvecback[pba->index_bg_D];

  z_at_tau = 1./pvecback[pba->index_bg_a]-1.;
  
  /* The number below does the unit conversion to solar masses over Mpc^3: 2.77474589e11=rho_c/h^2 [Msun/Mpc^3] with rho_c = 8*pi*G/3*c^2 */
  rho_crit_today_in_msun_mpc3 = 2.77474589e11*pow(pba->h, 2); 
  
  free(pvecback);
  
  /** Calculate the Dark Energy correction: */  
  if (pba->has_fld==_TRUE_){
    if (index_tau == pnl->tau_size-1){         
      class_call(nonlinear_hmcode_growint(ppr,pba,pnl,1./(1.+pnl->z_infinity),-1.,0.,&g_lcdm ),
        pnl->error_message, pnl->error_message);
      class_call(nonlinear_hmcode_growint(ppr,pba,pnl,1./(1.+pnl->z_infinity),w0,dw_over_da_fld*(-1),&g_wcdm ),
        pnl->error_message, pnl->error_message);
      pnl->dark_energy_correction = pow(g_wcdm/g_lcdm, 1.5);
      //fprintf(stdout, "%e %e %e %e\n", dw_over_da_fld, g_wcdm, g_lcdm, pnl->dark_energy_correction); 
    }
  }
  else {
    pnl->dark_energy_correction = 1.;
  }
  /** Test whether pk_cb has to be taken into account (only if we have massive neutrinos)*/
  if (pba->has_ncdm==_TRUE_){
    index_pk_cb = pnl->index_pk_cb;
  }
  else {
    index_pk_cb = index_pk;
  }
  
  //double sigma_test;  
  /** Get sigma(R=8 Mpc/h), sigma_disp(R=0), sigma_disp(R=100 Mpc/h) and write the into pnl structure */
  class_call(nonlinear_hmcode_sigma(ppr,pba,ppt,ppm,pnl,8./pba->h,lnk_l[index_pk],lnpk_l[index_pk],ddlnpk_l[index_pk],&sigma8), 
			pnl->error_message, pnl->error_message);	
  class_call(nonlinear_hmcode_sigma_disp(ppr,pba,ppt,ppm,pnl,0.,lnk_l[index_pk],lnpk_l[index_pk],ddlnpk_l[index_pk],&sigma_disp), 
			pnl->error_message, pnl->error_message);
  class_call(nonlinear_hmcode_sigma_disp(ppr,pba,ppt,ppm,pnl,100./pba->h,lnk_l[index_pk],lnpk_l[index_pk],ddlnpk_l[index_pk],&sigma_disp100), 
			pnl->error_message, pnl->error_message);			
  /*class_call(nonlinear_hmcode_sigma(ppr,pba,ppt,ppm,pnl,4.,lnk_l[index_pk],lnpk_l[index_pk],ddlnpk_l[index_pk],&sigma_test), 
			pnl->error_message, pnl->error_message);
  fprintf(stdout, "z: %e, sigma: %e\n", z_at_tau, sigma_test); */   
  pnl->sigma_8[index_tau] = sigma8;
  pnl->sigma_disp[index_tau] = sigma_disp;
  pnl->sigma_disp_100[index_tau] = sigma_disp100;
  
  //fprintf(stdout, "%e %e\n", z_at_tau, sigma8);
  
   /** Initialisation steps for the 1-Halo Power Integral */
  mmin=ppr->mmin_for_p1h_integral/pba->h; //Minimum mass for integration; (unit conversion from  m[Msun/h] to m[Msun]  )
  mmax=ppr->mmax_for_p1h_integral/pba->h; //Maximum mass for integration;
  n=ppr->nsteps_for_p1h_integral; //Number of points for integration;

  class_alloc(mass,n*sizeof(double),pnl->error_message);
  class_alloc(r_real,n*sizeof(double),pnl->error_message);
  class_alloc(r_virial,n*sizeof(double),pnl->error_message); 
  class_alloc(sigma_r,n*sizeof(double),pnl->error_message);
  class_alloc(sigmaf_r,n*sizeof(double),pnl->error_message);
  class_alloc(nu_arr,n*sizeof(double),pnl->error_message);
  
  class_alloc(stab,ppr->n_hmcode_tables*sizeof(double),pnl->error_message);
  class_alloc(ddstab,ppr->n_hmcode_tables*sizeof(double),pnl->error_message);
  
  for (i=0;i<ppr->n_hmcode_tables;i++){
    stab[i] = pnl->stab[i*pnl->tau_size+index_tau];
    ddstab[i] = pnl->ddstab[i*pnl->tau_size+index_tau];
  }  
  
  // Linear theory density perturbation threshold for spherical collapse
  delta_c = 1.59+0.0314*log(sigma8); //Mead et al. (2015; arXiv 1505.07833)
  delta_c = delta_c*(1.+0.0123*log10(Omega_m)); //Nakamura & Suto (1997) fitting formula for LCDM models
  delta_c = delta_c*(1.+0.262*fnu); //Mead et al. (2016; arXiv 1602.02154) neutrino addition
  
  // virialized overdensity
  Delta_v=418.*pow(Omega_m, -0.352); //Mead et al. (2015; arXiv 1505.07833)          
  Delta_v=Delta_v*(1.+0.916*fnu); //Mead et al. (2016; arXiv 1602.02154) neutrino addition
  
  // mass or radius fraction respectively
  fraction = pow(0.01, 1./3.);
	
	/* Fill the arrays needed for the P1H Integral: mass, r_real, r_virial, nu_arr, sigma_r, sigmaf_r
   * The P1H Integral is an integral over nu=delta_c/sigma(M), where M is connected to R via R=(3M)/(4*pi*rho_m).
   * The Integrand is M*Window^2{nu(M)*k, Rv(M), c(M)}*f(nu) with the window being the fouriertransformed
   * NFW profile, Rv = R/Delta_v^(1/3) and Sheth-Thormen halo mass function f.
   * The halo concentration-mass-relation c(M) will be found later.  */
  for (i=0;i<n;i++){
	  m = exp(log(mmin)+log(mmax/mmin)*(i)/(n-1));
	  r = pow((3.*m/(4.*_PI_*rho_crit_today_in_msun_mpc3*Omega0_m)), (1./3.)); 
	  mass[i] = m;
	  r_real[i] = r;
	  r_virial[i] = r_real[i]/pow(Delta_v, 1./3.);
	  class_call(array_interpolate_spline(pnl->rtab,
										  nsig,
										  stab,
										  ddstab,
										  1,
										  r,
										  &last_index,
										  &sig,
										  1,
										  pnl->error_message),
					pnl->error_message, pnl->error_message);
	  class_call(array_interpolate_spline(pnl->rtab,
										  nsig,
										  stab,
										  ddstab,
										  1,
										  r*fraction,
										  &last_index,
										  &sigf,
										  1,
										  pnl->error_message),
					pnl->error_message, pnl->error_message);

		nu=delta_c/sig;
	  sigma_r[i] = sig;
	  sigmaf_r[i] = sigf;
	  nu_arr[i] = nu;				
  }
  
  free(stab);
  free(ddstab);
  
  /** find nonlinear scales k_nl and r_nl and the effective spectral index n_eff */
  nu_nl = 1.;
  nu_min = nu_arr[0];
	//fprintf(stdout, "z: %e, numin: %e\n", z_at_tau, nu_min);
  // stop calculating the nonlinear correction if the nonlinear scale is not reached in the table:
	if (nu_min > nu_nl) {
		* nonlinear_found_k_max = too_small;
		free(mass);
		free(r_real);
		free(r_virial);
		free(sigma_r);
		free(sigmaf_r);
		free(nu_arr);
    return _SUCCESS_;
		}
	else {
		* nonlinear_found_k_max = ok;
	}
  
  class_call(array_interpolate_two_arrays_one_column(
																			nu_arr,
																			r_real,
																			1,
																			0,
																			n,
																			nu_nl,
																			&r_nl,
																			pnl->error_message),
					pnl->error_message, pnl->error_message);

	class_call(array_search_bisect(n,nu_arr,nu_nl,&index_nl,pnl->error_message), pnl->error_message, pnl->error_message);
	
	r1 = r_real[index_nl-1];
	r2 = r_real[index_nl+2];
  
  // for debugging: (if it happens that r_nl is not between r1 and r2, which should never be the case) 
  //fprintf(stdout, "%e %e %e %e\n", r1, nu_arr[index_nl-1], r2, nu_arr[index_nl+2]);
	
  /* do bisectional iteration between r1 and r2 to find the precise value of r_nl */
  counter = 0;
  do {
    r_nl = (r1+r2)/2.;
    counter ++;
	  
		class_call(nonlinear_hmcode_sigma(ppr,pba,ppt,ppm,pnl,r_nl,lnk_l[index_pk_cb],lnpk_l[index_pk_cb],ddlnpk_l[index_pk_cb],&sigma_nl),
			pnl->error_message, pnl->error_message);		

    diff = sigma_nl - delta_c;

    if (diff > ppr->halofit_tol_sigma){
      r1=r_nl;
    }
    else if (diff < -ppr->halofit_tol_sigma) {
      r2 = r_nl;
    }

    class_test(counter > _MAX_IT_,
               pnl->error_message,
               "could not converge within maximum allowed number of iterations");

  } while (fabs(diff) > ppr->halofit_tol_sigma);
	
  if (pnl->nonlinear_verbose>5){
    fprintf(stdout, "number of iterations for r_nl at z = %e: %d\n", z_at_tau, counter);
  }
	*k_nl = 1./r_nl;
  
  /* call sigma_prime function at r_nl to find the effective spectral index n_eff */
	class_call(nonlinear_hmcode_sigma_prime(ppr,pba,ppt,ppm,pnl,r_nl,lnk_l[index_pk_cb],lnpk_l[index_pk_cb],ddlnpk_l[index_pk_cb],&sigma_prime),
			pnl->error_message, pnl->error_message);
	dlnsigdlnR = r_nl*pow(sigma_nl, -2)*sigma_prime;
  n_eff = -3.- dlnsigdlnR;
  alpha = 3.24*pow(1.85, n_eff);
  
  pnl->sigma_prime[index_tau] = sigma_prime;
  
  /** Calculate halo concentration-mass relation conc(mass) */ 
	class_alloc(conc,n*sizeof(double),pnl->error_message);

  if (tau==pba->conformal_age && pnl->nonlinear_verbose > 9) {
    fprintf(stdout, "#################################################################\n");
    fprintf(stdout, "tau = %f; z = %f\n", tau, z_at_tau);
    fprintf(stdout, "--------------------------------------------------------------------\n");
    fprintf(stdout, "M,		rf,		s(fM),		zf,		gf,		c \n");
    fprintf(stdout, "--------------------------------------------------------------------\n");
  }
    
  for (i=0;i<n;i++){
		//find growth rate at formation
    g_form = delta_c*growth/sigmaf_r[i];
    if (g_form > 1.) g_form = 1.;
		
    // 
    class_call(array_interpolate_two_arrays_one_column(
																pnl->growtable,
																pnl->ztable,
																1,
																0,
																ng,
																g_form,
																&z_form,
																pnl->error_message),
					pnl->error_message, pnl->error_message);	
		if (z_form < z_at_tau){
			conc[i] = pnl->c_min;
		} else {
			conc[i] = pnl->c_min*(1.+z_form)/(1.+z_at_tau)*pnl->dark_energy_correction;
	  } 	
		if (tau==pba->conformal_age && pnl->nonlinear_verbose > 9) fprintf(stdout, "%e %e %e %e %e %e\n",mass[i], r_real[i]*fraction*pba->h, sigmaf_r[i], z_form, g_form, conc[i]);
	}
  if (tau==pba->conformal_age && pnl->nonlinear_verbose > 9) fprintf(stdout, "#################################################################\n");
  
  
  
  
	/** Now compute the nonlinear correction */
  eta = pnl->eta_0 - 0.3*sigma8; //halo bloating parameter
  k_star=0.584/sigma_disp;   //Damping wavenumber of the 1-halo term at very large scales;
	fdamp = 0.0095*pow(sigma_disp100*pba->h, 1.37); //Damping factor for 2-halo term 
	if (fdamp<1.e-3) fdamp=1.e-3;
  if (fdamp>0.99)  fdamp=0.99;
  
  double nu_cut = 10.;
  int index_cut;
  class_call(array_search_bisect(n,nu_arr,nu_cut,&index_cut,pnl->error_message), pnl->error_message, pnl->error_message);
  
  i=0;
  index_nu=i;
  i++;
  index_y=i;
  i++;
  index_ddy=i;
  i++;
  index_ncol=i;
	
	for (index_k = 0; index_k < pnl->k_size; index_k++){
		
		class_alloc(p1h_integrand,index_cut*index_ncol*sizeof(double),pnl->error_message);
		
		pk_lin = pk_l[index_k]*pow(pnl->k[index_k],3)*anorm; //convert P_k to Delta_k^2
		
		for (i=0; i<index_cut; i++){ //Calculates the integrand for the ph1 integral at all nu values
			//get the nu^eta-value of the window
      class_call(nonlinear_hmcode_window_nfw(
																	pnl,
																	pow(nu_arr[i], eta)*pnl->k[index_k],
																	r_virial[i],
																	conc[i],
																  &window_nfw),
					pnl->error_message, pnl->error_message);	
			//get the value of the halo mass function
      class_call(nonlinear_hmcode_halomassfunction(
																	nu_arr[i],
																  &gst),
					pnl->error_message, pnl->error_message);	

			p1h_integrand[i*index_ncol+index_nu] = nu_arr[i];
			
			p1h_integrand[i*index_ncol+index_y] = mass[i]*gst*pow(window_nfw, 2.);
      //if ((tau==pba->conformal_age) && (index_k == 0)) {
        //fprintf(stdout, "%d %e %e\n", index_cut, p1h_integrand[i*index_ncol+index_nu], p1h_integrand[i*index_ncol+index_y]);
			//}
		} 
		class_call(array_spline(p1h_integrand,
                            index_ncol,
                            index_cut,
                            index_nu,
                            index_y,
                            index_ddy,
                            _SPLINE_EST_DERIV_,
                            pnl->error_message),
             pnl->error_message,
             pnl->error_message);
		
		class_call(array_integrate_all_trapzd_or_spline(
																				p1h_integrand,
                                        index_ncol,
                                        index_cut, 
                                        index_cut-1, //0 or n-1
                                        index_nu,
                                        index_y,
                                        index_ddy,
                                        &pk_1h,
                                        pnl->error_message),
             pnl->error_message,
             pnl->error_message);
    

    if (pow(pnl->k[index_k]/k_star, 2)>7.){
      fac = 0.;     //prevents problems if (k/k*)^2 is large
    }
    else{
      fac=exp(-pow((pnl->k[index_k]/k_star), 2.));
    }
    /*if (tau==pba->conformal_age){
      fprintf(stdout, "%e %e %e\n",pnl->k[index_k]/pba->h, fac, pk_1h);
    }*/
    pk_1h = pk_1h*anorm*pow(pnl->k[index_k],3)*(1.-fac)/(rho_crit_today_in_msun_mpc3*Omega0_m);  // dimensionless power
		
		if (fdamp==0){
			pk_2h=pk_lin;
		}else{	
			pk_2h=pk_lin*(1.-fdamp*pow(tanh(pnl->k[index_k]*sigma_disp/sqrt(fdamp)), 2.)); //dimensionless power
		}
		if (pk_2h<0.) pk_2h=0.;	
		pk_nl[index_k] = pow((pow(pk_1h, alpha) + pow(pk_2h, alpha)), (1./alpha))/pow(pnl->k[index_k],3)/anorm; //converted back to P_k
		
    // for debugging:
    //if (tau==pba->conformal_age) fprintf(stdout, "%e %e %e %e %e\n", pnl->k[index_k], pk_lin, pk_1h, pk_2h, pk_nl[index_k]*pow(pnl->k[index_k],3)*anorm);			
		//if (tau==pba->conformal_age) fprintf(stdout, "%e, %e\n",pnl->k[index_k]/pba->h, pk_nl[index_k]);
		
		free(p1h_integrand);
	}
	
  // print parameter values  
  if ((pnl->nonlinear_verbose > 1 && tau==pba->conformal_age) || pnl->nonlinear_verbose > 5){
		fprintf(stdout, " -> Parameters at redshift z = %e:\n", z_at_tau); 
		fprintf(stdout, "    fnu:		%e\n", fnu);
		fprintf(stdout, "    sigd [Mpc/h]:	%e\n", sigma_disp*pba->h);
		fprintf(stdout, "    sigd100 [Mpc/h]:    %e\n", sigma_disp100*pba->h);
		fprintf(stdout, "    sigma8:		%e\n", sigma8);
		fprintf(stdout, "    nu min:		%e\n", nu_arr[0]);
		fprintf(stdout, "    nu max:		%e\n", nu_arr[n-1]);
		fprintf(stdout, "    r_v min [Mpc/h]:    %e\n", r_virial[0]*pba->h);
		fprintf(stdout, "    r_v max [Mpc/h]:    %e\n", r_virial[n-1]*pba->h);				
		fprintf(stdout, "    r_nl [Mpc/h]:	%e\n", r_nl*pba->h);
		fprintf(stdout, "    k_nl [h/Mpc]:	%e\n", *k_nl/pba->h);
		fprintf(stdout, "    sigma_nl:		%e\n", sigma_nl/delta_c);
		fprintf(stdout, "    neff:		%e\n", n_eff);
		fprintf(stdout, "    c min:		%e\n", conc[n-1]);
		fprintf(stdout, "    c max:		%e\n", conc[0]);			
		fprintf(stdout, "    Dv:			%e\n", Delta_v);
		fprintf(stdout, "    dc:			%e\n", delta_c);	
		fprintf(stdout, "    eta:		%e\n", eta);	
		fprintf(stdout, "    k*:			%e\n", k_star/pba->h);
		fprintf(stdout, "    Abary:		%e\n", pnl->c_min);			
		fprintf(stdout, "    fdamp:		%e\n", fdamp);		
		fprintf(stdout, "    alpha:		%e\n", alpha);
		fprintf(stdout, "    ksize, kmin, kmax:   %d, %e, %e\n", pnl->k_size, pnl->k[0]/pba->h, pnl->k[pnl->k_size-1]/pba->h);	
		
    // for debugging:
    //for (i=0;i<ppr->n_hmcode_tables;i++){
			//fprintf(stdout, "%d %e %e %e\n",i+1, pnl->rtab[i*pnl->tau_size+index_tau]*pba->h, pnl->stab[i*pnl->tau_size+index_tau], pnl->ddstab[i*pnl->tau_size+index_tau]);
			//fprintf(stdout, "%e %e\n",1./(1.+pnl->ztable[i]), pnl->growtable[i]);
  	//}
  	
  } 
	
  free(conc);	
  free(mass);
  free(r_real);
  free(r_virial);
  free(sigma_r);
  free(sigmaf_r);
  free(nu_arr);

  return _SUCCESS_;
}
  




<|MERGE_RESOLUTION|>--- conflicted
+++ resolved
@@ -285,19 +285,10 @@
   short print_warning=_FALSE_;
   double * pvecback;
   int last_index;
-<<<<<<< HEAD
-  double a,z,sigma;
+  double a,z;
   enum nonlinear_statement nonlinear_found_k_max;
-  
-  
-  //clock_t begin = clock();
-  
-=======
-  double a,z;
-  enum halofit_statement halofit_found_k_max;
   int pk_type;
 
->>>>>>> 70937337
   /** Summary
    *
    * (a) First deal with the case where non non-linear corrections requested */
@@ -380,8 +371,6 @@
 
     for (index_pk=0; index_pk<pnl->pk_size; index_pk++){
     
-    pnl->index_tau_min_nl[index_pk] = 0;
-    
     class_alloc(pnl->nl_corr_density[index_pk],pnl->tau_size*pnl->k_size*sizeof(double),pnl->error_message);
     class_alloc(pnl->k_nl[index_pk],pnl->tau_size*sizeof(double),pnl->error_message);
 
@@ -394,29 +383,9 @@
   
     }
 
-<<<<<<< HEAD
-=======
-    for (pk_type=0; pk_type<pnl->pk_size; pk_type++) {
-
-    if(pk_type == pnl->index_pk_m){
-     index_pk = pnl->index_pk_m;
-    }
-    else if((pba->has_ncdm)&&(pk_type == pnl->index_pk_cb)){
-     index_pk = pnl->index_pk_cb;
-    }
-    else {
-     class_stop(pnl->error_message,"P(k) is set neither to total matter nor to cold dark matter + baryons, pk_type=%d \n",pk_type);
-    }
-
-    print_warning=_FALSE_;
-
-    pnl->index_tau_min_nl[index_pk] = 0;
->>>>>>> 70937337
-
     if (pnl->method == nl_HMcode){
-      for (index_pk=0; index_pk<pnl->pk_size; index_pk++) {
     /** initialise the source extrapolation */
-        class_call(get_extrapolated_source_size(ppr->k_per_decade_for_pk,
+      class_call(get_extrapolated_source_size(ppr->k_per_decade_for_pk,
                                                 pnl->k[pnl->k_size-1], 
                                                 ppr->hmcode_max_k_extra,
                                                 pnl->k_size,
@@ -424,16 +393,16 @@
                                                 pnl->error_message),
           pnl->error_message,
           pnl->error_message);
-        pnl->k_size_extra = size_extrapolated_source;
+      pnl->k_size_extra = size_extrapolated_source;
    
-        class_alloc(pnl->k_extra,pnl->k_size_extra*sizeof(double),pnl->error_message);
-		
+      class_alloc(pnl->k_extra,pnl->k_size_extra*sizeof(double),pnl->error_message);
+      for (index_pk=0; index_pk<pnl->pk_size; index_pk++) {
         class_realloc(pk_l[index_pk],pk_l[index_pk],pnl->k_size_extra*sizeof(double),pnl->error_message);   
         class_realloc(lnk_l[index_pk],lnk_l[index_pk],pnl->k_size_extra*sizeof(double),pnl->error_message);
         class_realloc(lnpk_l[index_pk],lnpk_l[index_pk],pnl->k_size_extra*sizeof(double),pnl->error_message);
         class_realloc(ddlnpk_l[index_pk],ddlnpk_l[index_pk],pnl->k_size_extra*sizeof(double),pnl->error_message);
-
-        class_call(extrapolate_k(
+      }
+      class_call(extrapolate_k(
 						 pnl->k,
 						 pnl->k_size,
 					         pnl->k_extra,
@@ -442,7 +411,7 @@
 					         pnl->error_message),
 				   pnl->error_message,
 				   pnl->error_message);
-      }
+
       
       /** fill table with scale independent growth factor */
 	    class_call(nonlinear_hmcode_fill_growtab(ppr,pba,pnl), 
@@ -472,58 +441,61 @@
 		
     }
     
-    //double g_lcdm;
-    //double z_infinity=10.;
-    //class_call(nonlinear_hmcode_growint(ppr,pba,pnl,1./(1.+z_infinity),-1.,0.,&g_lcdm ),
-		//			pnl->error_message, pnl->error_message);
-    //fprintf(stdout, "%e %e\n", 1./(1.+z_infinity), g_lcdm);      
+/* //This is not necessary anymore, since the order of index_pk does not play a role  
+  for (pk_type=pnl->pk_size-1; pk_type>=0; pk_type--) {
+
+      if(pk_type == pnl->index_pk_m){
+        index_pk = pnl->index_pk_m;
+      }
+      else if((pba->has_ncdm)&&(pk_type == pnl->index_pk_cb)){
+        index_pk = pnl->index_pk_cb;
+      }
+      else {
+        class_stop(pnl->error_message,"P(k) is set neither to total matter nor to cold dark matter + baryons, pk_type=%d \n",pk_type);
+      } 
+*/
     
+    pnl->index_tau_min_nl = 0;  
     
-    /** - loop over time and index_pk to get the power spectra */
+    print_warning=_FALSE_;
+    
+    /** - loop over time */
 
     for (index_tau = pnl->tau_size-1; index_tau>=0; index_tau--) {
-<<<<<<< HEAD
-      for (index_pk=0; index_pk<pnl->pk_size; index_pk++) {  
-       // get P_L(k) at this time
+      
+      clock_t begin = clock();
+      
+      for (index_pk=0; index_pk<pnl->pk_size; index_pk++) {      
+        
+        /* get P_L(k) at this time */
         class_call(nonlinear_pk_l(pba,ppt,ppm,pnl,index_pk,index_tau,pk_l[index_pk],lnk_l[index_pk],lnpk_l[index_pk],ddlnpk_l[index_pk]),
-=======
-
-      /* get P_L(k) at this time */
-      class_call(nonlinear_pk_l(pba,ppt,ppm,pnl,index_pk,index_tau,pk_l[index_pk],lnk_l[index_pk],lnpk_l[index_pk],ddlnpk_l[index_pk]),
->>>>>>> 70937337
                  pnl->error_message,
                  pnl->error_message);
-      }           
-    }
+      }
+      // get P_NL(k) at this time with Halofit 
+      if (pnl->method == nl_halofit) {
+        if (print_warning == _FALSE_) {
+          for (index_pk=0; index_pk<pnl->pk_size; index_pk++) { 
     
-    /** - loop over time and index_pk to get the nonlinear power spectra */
-    for (index_pk=0; index_pk<pnl->pk_size; index_pk++) {
-      //print_warning=_FALSE_;
-      for (index_tau = pnl->tau_size-1; index_tau>=0; index_tau--) {
-       clock_t begin = clock();
-       // get P_NL(k) at this time with Halofit 
-       if (pnl->method == nl_halofit) {
-	if (print_warning == _FALSE_) {
-    
-	    class_call(nonlinear_halofit(
-					 ppr,
-					 pba,
-					 ppt,
-					 ppm,
-					 pnl,
-           index_pk,
-				   pnl->tau[index_tau],
-					 pk_l[index_pk],
-					 pk_nl[index_pk],
-					 lnk_l[index_pk],
-					 lnpk_l[index_pk],
-					 ddlnpk_l[index_pk],
-					 &(pnl->k_nl[index_pk][index_tau]),																		      
-					 &nonlinear_found_k_max),
-		       pnl->error_message,
-		       pnl->error_message);
-
-	    if (nonlinear_found_k_max == ok) {
+            class_call(nonlinear_halofit(
+                 ppr,
+                 pba,
+                 ppt,
+                 ppm,
+                 pnl,
+                 index_pk,
+                 pnl->tau[index_tau],
+                 pk_l[index_pk],
+                 pk_nl[index_pk],
+                 lnk_l[index_pk],
+                 lnpk_l[index_pk],
+                 ddlnpk_l[index_pk],
+                 &(pnl->k_nl[index_pk][index_tau]),																		      
+                 &nonlinear_found_k_max),
+                 pnl->error_message,
+                 pnl->error_message);
+          }
+          if (nonlinear_found_k_max == ok) {
 
 						// for debugging:
             /*
@@ -532,80 +504,84 @@
 							 }
 								fprintf(stdout,"\n\n");
             */
-
-        for (index_k=0; index_k<pnl->k_size; index_k++) {
-		      pnl->nl_corr_density[index_pk][index_tau * pnl->k_size + index_k] = sqrt(pk_nl[index_pk][index_k]/pk_l[index_pk][index_k]);
-        }        
-	    }
-	    else {
-	    /* when Halofit found k_max too small, use 1 as the
-	    non-linear correction for this redshift/time, store the
-	    last index which worked, and print a warning. */
-		print_warning = _TRUE_;
-		pnl->index_tau_min_nl[index_pk] = index_tau+1;
-		for (index_k=0; index_k<pnl->k_size; index_k++) {
-		     pnl->nl_corr_density[index_pk][index_tau * pnl->k_size + index_k] = 1.;
-		}
-		if (pnl->nonlinear_verbose > 0) {
-		    class_alloc(pvecback,pba->bg_size*sizeof(double),pnl->error_message);
-		    class_call(background_at_tau(pba,pnl->tau[index_tau],pba->short_info,pba->inter_normal,&last_index,pvecback),
-						 pba->error_message,
-						 pnl->error_message);
-		    a = pvecback[pba->index_bg_a];
-		    z = pba->a_today/a-1.;
-		    fprintf(stdout,
+            for (index_pk=0; index_pk<pnl->pk_size; index_pk++) {
+              for (index_k=0; index_k<pnl->k_size; index_k++) {
+                pnl->nl_corr_density[index_pk][index_tau * pnl->k_size + index_k] = sqrt(pk_nl[index_pk][index_k]/pk_l[index_pk][index_k]);
+              } 
+            }
+          }
+          else {
+          /* when Halofit found k_max too small, use 1 as the
+            non-linear correction for this redshift/time, store the
+            last index which worked, and print a warning. */
+            print_warning = _TRUE_;
+            pnl->index_tau_min_nl = index_tau+1;
+            for (index_pk=0; index_pk<pnl->pk_size; index_pk++) {
+              for (index_k=0; index_k<pnl->k_size; index_k++) {
+                pnl->nl_corr_density[index_pk][index_tau * pnl->k_size + index_k] = 1.;
+              }
+            }
+            if (pnl->nonlinear_verbose > 0) {
+              class_alloc(pvecback,pba->bg_size*sizeof(double),pnl->error_message);
+              class_call(background_at_tau(pba,pnl->tau[index_tau],pba->short_info,pba->inter_normal,&last_index,pvecback),
+                pba->error_message,
+                pnl->error_message);
+              a = pvecback[pba->index_bg_a];
+              z = pba->a_today/a-1.;
+              fprintf(stdout,
 											" -> [WARNING:] Halofit non-linear corrections could not be computed at redshift z=%5.2f and higher.\n    This is because k_max is too small for Halofit to be able to compute the scale k_NL at this redshift.\n    If non-linear corrections at such high redshift really matter for you,\n    just try to increase one of the parameters P_k_max_h/Mpc or P_k_max_1/Mpc or halofit_min_k_max (the code will take the max of these parameters) until reaching desired z.\n",z);
-		    free(pvecback);
-		}
-	    }
-	}
-	else {
-	   /* if Halofit found k_max too small at a previous
-	   time/redhsift, use 1 as the non-linear correction for all
-	   higher redshifts/earlier times. */
-	         for (index_k=0; index_k<pnl->k_size; index_k++) {
-		      pnl->nl_corr_density[index_pk][index_tau * pnl->k_size + index_k] = 1.;
-		 }
-	}
-       }
-  // get P_NL(k) at this time with HMcode
-       else if (pnl->method == nl_HMcode) {				
-	if (print_warning == _FALSE_) {
-   if (index_pk==0) {			
-			if (pba->has_ncdm){
-        class_call(nonlinear_hmcode_fill_sigtab(ppr,pba,ppt,ppm,pnl,index_tau,lnk_l[pnl->index_pk_cb],lnpk_l[pnl->index_pk_cb],ddlnpk_l[pnl->index_pk_cb]), 
-          pnl->error_message, pnl->error_message);
- 			}
-      else {
-        class_call(nonlinear_hmcode_fill_sigtab(ppr,pba,ppt,ppm,pnl,index_tau,lnk_l[pnl->index_pk_m],lnpk_l[pnl->index_pk_m],ddlnpk_l[pnl->index_pk_m]), 
-          pnl->error_message, pnl->error_message);         
+              free(pvecback);
+            }
+          }
+        }
+        else {
+           /* if Halofit found k_max too small at a previous
+              time/redhsift, use 1 as the non-linear correction for all
+              higher redshifts/earlier times. */
+          for (index_pk=0; index_pk<pnl->pk_size; index_pk++) {  
+            for (index_k=0; index_k<pnl->k_size; index_k++) {
+              pnl->nl_corr_density[index_pk][index_tau * pnl->k_size + index_k] = 1.;
+            }
+          }
+        }
+      }
+      // get P_NL(k) at this time with HMcode
+      else if (pnl->method == nl_HMcode) {				
+        if (print_warning == _FALSE_) {
+          if (pba->has_ncdm){
+            class_call(nonlinear_hmcode_fill_sigtab(ppr,pba,ppt,ppm,pnl,index_tau,lnk_l[pnl->index_pk_cb],lnpk_l[pnl->index_pk_cb],ddlnpk_l[pnl->index_pk_cb]), 
+              pnl->error_message, pnl->error_message);
+          }
+          else {
+            class_call(nonlinear_hmcode_fill_sigtab(ppr,pba,ppt,ppm,pnl,index_tau,lnk_l[pnl->index_pk_m],lnpk_l[pnl->index_pk_m],ddlnpk_l[pnl->index_pk_m]), 
+              pnl->error_message, pnl->error_message);         
 							/*if	(index_tau == pnl->tau_size-1) {
 								fprintf(stdout, "i,  R         sigma\n");
 								for (i=0;i<64;i++){
 									fprintf(stdout, "%d, %e, %e\n",i, pnl->rtab[i*pnl->tau_size+index_tau]*pba->h, pnl->stab[i*pnl->tau_size+index_tau]);
 								}
 							} */    
-      }
-   }             
-	 class_call(nonlinear_hmcode(ppr,
-				     pba,
-				     ppt,
-				     ppm,
-				     pnl,
-             index_pk,
-             index_tau,
-				     pnl->tau[index_tau],
-				     pk_l[index_pk],
-				     pk_nl[index_pk],
-				     lnk_l,
-				     lnpk_l,
-				     ddlnpk_l,
-				     &(pnl->k_nl[index_pk][index_tau]),
-				     &nonlinear_found_k_max),
-		pnl->error_message,
-		pnl->error_message);
-
-	 if (nonlinear_found_k_max == ok) {
+          }
+          for (index_pk=0; index_pk<pnl->pk_size; index_pk++) {
+            class_call(nonlinear_hmcode(ppr,
+                       pba,
+                       ppt,
+                       ppm,
+                       pnl,
+                       index_pk,
+                       index_tau,
+                       pnl->tau[index_tau],
+                       pk_l[index_pk],
+                       pk_nl[index_pk],
+                       lnk_l,
+                       lnpk_l,
+                       ddlnpk_l,
+                       &(pnl->k_nl[index_pk][index_tau]),
+                       &nonlinear_found_k_max),
+              pnl->error_message,
+              pnl->error_message);
+          }
+          if (nonlinear_found_k_max == ok) {
 
 						// for debugging:
 						/*
@@ -614,60 +590,61 @@
 							}
 							if (index_tau == pnl->tau_size-1) fprintf(stdout,"\n\n");
 						*/
-
-	   for (index_k=0; index_k<pnl->k_size; index_k++) {
-	        pnl->nl_corr_density[index_pk][index_tau * pnl->k_size + index_k] = sqrt(pk_nl[index_pk][index_k]/pk_l[index_pk][index_k]);
-	   }
-	 }
-	 else {
+            for (index_pk=0; index_pk<pnl->pk_size; index_pk++) {
+              for (index_k=0; index_k<pnl->k_size; index_k++) {
+                pnl->nl_corr_density[index_pk][index_tau * pnl->k_size + index_k] = sqrt(pk_nl[index_pk][index_k]/pk_l[index_pk][index_k]);
+              }
+            }
+          }
+          else {
 						/* when HMcode found k_max too small, use 1 as the
 							non-linear correction for this redshift/time, store the
 							last index which worked, and print a warning. */
-		print_warning = _TRUE_;
-		pnl->index_tau_min_nl[index_pk] = index_tau+1;
-		for (index_k=0; index_k<pnl->k_size; index_k++) {
-      pnl->nl_corr_density[index_pk][index_tau * pnl->k_size + index_k] = 1.;
-    }
-    if (pnl->nonlinear_verbose > 0) {
-      class_alloc(pvecback,pba->bg_size*sizeof(double),pnl->error_message);
-      class_call(background_at_tau(pba,pnl->tau[index_tau],pba->short_info,pba->inter_normal,&last_index,pvecback),
-							pba->error_message,
-							pnl->error_message);
-      a = pvecback[pba->index_bg_a];
-      z = pba->a_today/a-1.;
-      fprintf(stdout,
-											" -> [WARNING:] index_pk=%d HMcode non-linear corrections could not be computed at redshift z=%5.2f and higher.\n    This is because mmin_for_p1h_integral is not small enough for HMcode to be able to compute the scale k_NL at this redshift.\n    If non-linear corrections at such high redshift really matter for you,\n    just try to decrease the parameters mmin_for_p1h_integral and eventually also rmin_for_sigtab.\n",index_pk,z);
-      free(pvecback);
-      }
-
-    }
-       }
-       else {
+            print_warning = _TRUE_;
+            pnl->index_tau_min_nl = index_tau+1;
+            for (index_pk=0; index_pk<pnl->pk_size; index_pk++) {
+              for (index_k=0; index_k<pnl->k_size; index_k++) {
+                pnl->nl_corr_density[index_pk][index_tau * pnl->k_size + index_k] = 1.;
+              }
+            }
+            if (pnl->nonlinear_verbose > 0) {
+              class_alloc(pvecback,pba->bg_size*sizeof(double),pnl->error_message);
+              class_call(background_at_tau(pba,pnl->tau[index_tau],pba->short_info,pba->inter_normal,&last_index,pvecback),
+                pba->error_message,
+                pnl->error_message);
+              a = pvecback[pba->index_bg_a];
+              z = pba->a_today/a-1.;
+              fprintf(stdout,
+											" -> [WARNING:] HMcode non-linear corrections could not be computed at redshift z=%5.2f and higher.\n    This is because mmin_for_p1h_integral is not small enough for HMcode to be able to compute the scale k_NL at this redshift.\n    If non-linear corrections at such high redshift really matter for you,\n    just try to decrease the parameters mmin_for_p1h_integral and eventually also rmin_for_sigtab.\n",z);
+              free(pvecback);
+            }
+          }
+        }
+        else {
 					/* if HMcode found k_max too small at a previous
 							time/redhsift, use 1 as the non-linear correction for all
 							higher redshifts/earlier times. */
-	     for (index_k=0; index_k<pnl->k_size; index_k++) {
-				 pnl->nl_corr_density[index_pk][index_tau * pnl->k_size + index_k] = 1.;
-	     }
+          for (index_pk=0; index_pk<pnl->pk_size; index_pk++) {
+            for (index_k=0; index_k<pnl->k_size; index_k++) {
+              pnl->nl_corr_density[index_pk][index_tau * pnl->k_size + index_k] = 1.;
+            }
+          }
+        }			
       }
-			
-    }
-
-		
-    // for debugging
-    /*
-    for (index_tau = pnl->tau_size-1; index_tau>=0; index_tau--) {
-      for (index_k=0; index_k<pnl->k_size; index_k++) {
-        fprintf(stdout,"%e  %e\n",pnl->k[index_k],pnl->nl_corr_density[index_tau * pnl->k_size + index_k]);
+
+      // for debugging
+      /*
+      for (index_tau = pnl->tau_size-1; index_tau>=0; index_tau--) {
+        for (index_k=0; index_k<pnl->k_size; index_k++) {
+          fprintf(stdout,"%e  %e\n",pnl->k[index_k],pnl->nl_corr_density[index_tau * pnl->k_size + index_k]);
+        }
+        fprintf(stdout,"\n\n");
       }
-      fprintf(stdout,"\n\n");
-    }
-    */
+      */
     clock_t end = clock();
     double time_spent = ((double)(end - begin))/CLOCKS_PER_SEC;
-    //fprintf(stdout, "tau = %e, time spent: %e s\n", pnl->tau[index_tau], time_spent);
-    }//end loop over tau
-    }//end loop over index_pk
+    fprintf(stdout, "tau = %e, time spent: %e s\n", pnl->tau[index_tau], time_spent);
+    }//end loop over index_tau
 
     for (index_pk=0; index_pk<pnl->pk_size; index_pk++){
       free(pk_l[index_pk]);
@@ -709,11 +686,14 @@
       }
       free(pnl->nl_corr_density);
       free(pnl->k_nl);
-      free(pnl->index_tau_min_nl);
     }
 		else if (pnl->method == nl_HMcode){
 			free(pnl->k);
       free(pnl->tau);
+      for(index_pk=0;index_pk<pnl->pk_size;++index_pk){
+        free(pnl->nl_corr_density[index_pk]);
+        free(pnl->k_nl[index_pk]);
+      }
       free(pnl->nl_corr_density);
       free(pnl->k_nl);
       free(pnl->k_extra);
@@ -770,18 +750,7 @@
   if(index_pk == pnl->index_pk_m){
     index_delta = ppt->index_tp_delta_m;
   }
-<<<<<<< HEAD
-  else if((pba->has_ncdm) && (index_pk == pnl->index_pk_cb)){
-    index_delta = ppt->index_tp_delta_cb;
-  }
-  else {
-    class_stop(
-             pnl->error_message,
-             "WARNING: P(k) is set neither to total matter nor to cold dark matter + baryons, index_pk=%d \n",
-             index_pk);
-  }
     
-=======
   else if((pba->has_ncdm)&&(index_pk == pnl->index_pk_cb)){
     index_delta = ppt->index_tp_delta_cb;
   }
@@ -789,7 +758,6 @@
     class_stop(pnl->error_message,"P(k) is set neither to total matter nor to cold dark matter + baryons, index_pk=%d \n",index_pk);
   }
 
->>>>>>> 70937337
   class_alloc(primordial_pk,ppm->ic_ic_size[index_md]*sizeof(double),pnl->error_message);
 		
 	if (pnl->method == nl_HMcode){
@@ -1014,17 +982,6 @@
   if (index_pk == pnl->index_pk_m){
     fnu = pba->Omega0_ncdm_tot/Omega0_m;
   }
-<<<<<<< HEAD
-  else if((pba->has_ncdm) && (index_pk == pnl->index_pk_cb)){
-    fnu = 0.;
-  }
-  else {
-    class_stop(
-             pnl->error_message,
-             "WARNING: P(k) is set neither to total matter nor to cold dark matter + baryons, index_pk=%d \n",
-             index_pk);
-  }
-=======
   else if((pba->has_ncdm)&&(index_pk == pnl->index_pk_cb)){
     fnu = 0.;
   }
@@ -1032,7 +989,6 @@
     class_stop(pnl->error_message,"P(k) is set neither to total matter nor to cold dark matter + baryons, index_pk=%d \n",index_pk);
   } 
 
->>>>>>> 70937337
   if (pnl->has_pk_eq == _FALSE_) {
 
     /* default method to compute w0 = w_fld today, Omega_m(tau) and Omega_v=Omega_DE(tau),
@@ -2430,18 +2386,9 @@
 	//fprintf(stdout, "z: %e, numin: %e\n", z_at_tau, nu_min);
   // stop calculating the nonlinear correction if the nonlinear scale is not reached in the table:
 	if (nu_min > nu_nl) {
-		* nonlinear_found_k_max = too_small;
-		free(mass);
-		free(r_real);
-		free(r_virial);
-		free(sigma_r);
-		free(sigmaf_r);
-		free(nu_arr);
-    return _SUCCESS_;
-		}
-	else {
-		* nonlinear_found_k_max = ok;
-	}
+    class_stop(pnl->error_message,"Your input of the mass range is such that the nonlinear scale cannot be found at this redshift %5.2. Try to decrease the parameter mmin_for_p1h_integral\n",z_at_tau);
+  }
+
   
   class_call(array_interpolate_two_arrays_one_column(
 																			nu_arr,
@@ -2490,6 +2437,20 @@
     fprintf(stdout, "number of iterations for r_nl at z = %e: %d\n", z_at_tau, counter);
   }
 	*k_nl = 1./r_nl;
+  
+  if (*k_nl > pnl->k[pnl->k_size-1]) {
+    * nonlinear_found_k_max = too_small;
+    free(mass);
+    free(r_real);
+    free(r_virial);
+    free(sigma_r);
+    free(sigmaf_r);
+    free(nu_arr);
+    return _SUCCESS_;
+  }
+	else {
+		* nonlinear_found_k_max = ok;
+	}
   
   /* call sigma_prime function at r_nl to find the effective spectral index n_eff */
 	class_call(nonlinear_hmcode_sigma_prime(ppr,pba,ppt,ppm,pnl,r_nl,lnk_l[index_pk_cb],lnpk_l[index_pk_cb],ddlnpk_l[index_pk_cb],&sigma_prime),
