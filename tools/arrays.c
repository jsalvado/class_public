--- conflicted
+++ resolved
@@ -588,14 +588,8 @@
     sprintf(errmsg,"%s(L:%d) Cannot allocate un",__func__,__LINE__);
     return _FAILURE_;
   }
-<<<<<<< HEAD
-  
+
   if (x_size==2) spline_mode = _SPLINE_NATURAL_; // in the case of only 2 x-values, only the natural spline method is appropriate, for _SPLINE_EST_DERIV_ at least 3 x-values are needed.
-=======
-
-  if (x_size==2) spline_mode = _SPLINE_NATURAL_; // in the case of only 2 x-values, only the natural spline method is appropriate, for _SPLINE_EST_DERIV_ at least 3 x-values are needed.
-
->>>>>>> 61bfe207
 
   index_x=0;
 
@@ -757,10 +751,6 @@
   }
 
   if (x_size==2) spline_mode = _SPLINE_NATURAL_; // in the case of only 2 x-values, only the natural spline method is appropriate, for _SPLINE_EST_DERIV_ at least 3 x-values are needed.
-<<<<<<< HEAD
-=======
-
->>>>>>> 61bfe207
 
   index_x=0;
 
@@ -1093,11 +1083,7 @@
     return _FAILURE_;
   }
 
-<<<<<<< HEAD
   if (x_size==2) spline_mode = _SPLINE_NATURAL_; // in the case of only 2 x-values, only the natural spline method is appropriate, for _SPLINE_EST_DERIV_ 3 x-values are needed.
-=======
-  if (x_size==2) spline_mode = _SPLINE_NATURAL_; // in the case of only 2 x-values, only the natural spline method is appropriate, for _SPLINE_EST_DERIV_ at least 3 x-values are needed.
->>>>>>> 61bfe207
 
 #pragma omp parallel                                                \
   shared(x,x_size,y_array,y_size,ddy_array,spline_mode,p,qn,un,u)   \
@@ -1220,15 +1206,9 @@
     sprintf(errmsg,"%s(L:%d) Cannot allocate u",__func__,__LINE__);
     return _FAILURE_;
   }
-<<<<<<< HEAD
-  
-  if (x_size==2) spline_mode = _SPLINE_NATURAL_; // in the case of only 2 x-values, only the natural spline method is appropriate, for _SPLINE_EST_DERIV_ 3 x-values are needed.
-  
-=======
 
   if (x_size==2) spline_mode = _SPLINE_NATURAL_; // in the case of only 2 x-values, only the natural spline method is appropriate, for _SPLINE_EST_DERIV_ at least 3 x-values are needed.
 
->>>>>>> 61bfe207
   /************************************************/
 
   index_x=0;
