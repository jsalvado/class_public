/** @file nonlinear.h Documented includes for trg module */

#include "primordial.h"
#include <time.h>

#ifndef __NONLINEAR__
#define __NONLINEAR__

#define _M_EV_TOO_BIG_FOR_HALOFIT_ 10. /**< above which value of non-CDM mass (in eV) do we stop trusting halofit? */

enum non_linear_method {nl_none,nl_halofit,nl_HMcode};
enum halofit_integral_type {halofit_integral_one, halofit_integral_two, halofit_integral_three};
enum nonlinear_statement {ok, too_small};
enum hmcode_baryonic_feedback_model {emu_dmonly, owls_dmonly, owls_ref, owls_agn, owls_dblim, user_defined};

/**
 * Structure containing all information on non-linear spectra.
 *
 * Once initialized by nonlinear_init(), contains a table for all two points correlation functions
 * and for all the ai,bj functions (containing the three points correlation functions), for each
 * time and wave-number.
 */

struct nonlinear {

  /** @name - input parameters initialized by user in input module
      (all other quantities are computed in this module, given these
      parameters and the content of the 'precision', 'background',
      'thermo', 'primordial' and 'spectra' structures) */

  //@{

  enum non_linear_method method; /**< method for computing non-linear corrections (none, Halogit, etc.) */
	enum hmcode_baryonic_feedback_model feedback; /** to choose between different baryonic feedback models in hmcode (dmonly, gas cooling, Agn or supernova feedback) */
  //@}

  /** @name - table non-linear corrections for matter density, sqrt(P_NL(k,z)/P_NL(k,z)) */

  //@{

  int pk_size;     /**< k_size = total number of pk: 1 (P_m) if no massive neutrinos, 2 (P_m and P_cb) if massive neutrinos are present*/
  int index_pk_m;
  int index_pk_cb;
  short has_pk_cb; /** calculate P(k) with only cold dark matter and baryons*/
  int k_size;      /**< k_size = total number of k values */
  double * k;      /**< k[index_k] = list of k values */
  int k_size_extra;/** total number of k values of extrapolated k array (high k)*/
  double * k_extra;/** list of k-values with extrapolated high k-values  */
  int tau_size;    /**< tau_size = number of values */
  double * tau;    /**< tau[index_tau] = list of time values */

  double ** nl_corr_density;   /**< nl_corr_density[index_pk][index_tau * ppt->k_size + index_k] */
  double ** k_nl;  /**< wavenumber at which non-linear corrections become important, defined differently by different non_linear_method's */
  int * index_tau_min_nl; /**< index of smallest value of tau at which nonlinear corrections have been computed (so, for tau<tau_min_nl, the array nl_corr_density only contains some factors 1 */
  //int index_tau_min_nl_cb;
  //@}


  /** HMcode parameters */

  double * rtab; /** List of R values */
  double * stab; /** List of Sigma Values */
  double * ddstab; /** Splined sigma */
  double * growth_at_ztau;
  double * growtable;
  double * ztable;
  double * tautable;
  
  double * sigma_8;
  double * sigma_disp;
  double * sigma_disp_100;
  double * sigma_prime;
  
  double c_min; /** minimum concentration in Bullock 2001 mass-concentration relation */
  double eta_0; /** halo bloating parameter */
  
  double z_infinity; /** z value at which Dark Energy correction is evaluated 
                       * needs to be at early times (default */ 
  double dark_energy_correction; /** this is the ratio [g_wcdm(z_infinity)/g_lcdm(z_infinity)]^1.5
                                  * (power comes from Dolag et al. (2004) correction)
                                  * it is 1, if has_fld == _FALSE_ */

  /** @name - parameters for the pk_eq method */

  short has_pk_eq;               /**< flag: will we use the pk_eq method? */

  int index_eq_w;                /**< index of w in table eq_w_and_Omega */
  int index_eq_Omega_m;          /**< index of Omega_m in table eq_w_and_Omega */
  int eq_size;                   /**< number of indices in table eq_w_and_Omega */

  int eq_tau_size;               /**< number of times (and raws in table eq_w_and_Omega) */

  double * eq_tau;               /**< table of time values */
  double * eq_w_and_Omega;       /**< table of background quantites */
  double * eq_ddw_and_ddOmega;   /**< table of second derivatives */

  //@{


  //@}

  /** @name - technical parameters */

  //@{

  short nonlinear_verbose;  	/**< amount of information written in standard output */

  ErrorMsg error_message; 	/**< zone for writing error messages */

  //@}
};

/********************************************************************************/

/* @cond INCLUDE_WITH_DOXYGEN */
/*
 * Boilerplate for C++
 */
#ifdef __cplusplus
extern "C" {
#endif

  int nonlinear_k_nl_at_z(
                          struct background *pba,
                          struct nonlinear * pnl,
                          int index_pk,
                          double z,
                          double * k_nl
                          );

  int nonlinear_hmcode_sigma8_at_z(
                        struct background *pba,
                        struct nonlinear * pnl,
                        double z,
                        double * sigma_8
                        );

  int nonlinear_hmcode_sigmaR_at_z(
                        struct precision *ppr,
                        struct background *pba,
                        struct nonlinear * pnl,
                        double R,
                        double z,
                        double * sigma_R
                        );


  int nonlinear_hmcode_sigmadisp_at_z(
                        struct background *pba,
                        struct nonlinear * pnl,
                        double z,
                        double * sigma_disp
                        );

  int nonlinear_hmcode_sigmadisp100_at_z(
                        struct background *pba,
                        struct nonlinear * pnl,
                        double z,
                        double * sigma_disp_100
                        );

  int nonlinear_hmcode_sigmaprime_at_z(
                        struct background *pba,
                        struct nonlinear * pnl,
                        double z,
                        double * sigma_prime
                        );

  int nonlinear_init(
                     struct precision *ppr,
                     struct background *pba,
                     struct thermo *pth,
                     struct perturbs *ppt,
                     struct primordial *ppm,
                     struct nonlinear *pnl
                     );

  int nonlinear_free(
                     struct nonlinear *pnl
                     );

<<<<<<< HEAD
  int nonlinear_pk_l(
										 struct background *pba,
										 struct perturbs *ppt,
=======
  int nonlinear_pk_l(struct background *pba,
                     struct perturbs *ppt,
>>>>>>> 70937337
                     struct primordial *ppm,
                     struct nonlinear *pnl,
                     int index_pk,
                     int index_tau,
                     double *pk_l,
                     double *lnk,
                     double *lnpk,
                     double *ddlnpk
                     );

  int nonlinear_halofit(
                        struct precision *ppr,
                        struct background *pba,
                        struct perturbs *ppt,
                        struct primordial *ppm,
                        struct nonlinear *pnl,
                        int index_pk,
                        double tau,
                        double *pk_l,
                        double *pk_nl,
                        double *lnk_l,
                        double *lnpk_l,
                        double *ddlnpk_l,
                        double *k_nl,
                        enum nonlinear_statement * nonlinear_found_k_max
                        );

  int nonlinear_halofit_integrate(
                                  struct nonlinear *pnl,
                                  double * integrand_array,
                                  int integrand_size,
                                  int ia_size,
                                  int index_ia_k,
                                  int index_ia_pk,
                                  int index_ia_sum,
                                  int index_ia_ddsum,
                                  double R,
                                  enum halofit_integral_type type,
                                  double * sum
                                  );

  int nonlinear_hmcode(
                      struct precision *ppr,
                      struct background *pba,
                      struct perturbs *ppt, 
                      struct primordial *ppm,
                      struct nonlinear *pnl,
                      int index_pk,
                      int index_tau,
                      double tau,
                      double *pk_l,                   
                      double *pk_nl,
                      double **lnk_l,
                      double **lnpk_l,
                      double **ddlnpk_l,
                      double *k_nl,
                      enum nonlinear_statement * nonlinear_found_k_max                      
                      );

  int nonlinear_hmcode_sigma(
                  struct precision * ppr,
                  struct background * pba,
                  struct perturbs * ppt,
                  struct primordial * ppm,
                  struct nonlinear * pnl,
                  double R,
                  double *lnk_l,
                  double *lnpk_l,
                  double *ddlnpk_l,               
                  double * sigma
                  );

  
  int nonlinear_hmcode_sigma_prime(
                  struct precision * ppr,
                  struct background * pba,
                  struct perturbs * ppt,
                  struct primordial * ppm,
                  struct nonlinear * pnl,
                  double R,
                  double *lnk_l,
                  double *lnpk_l,
                  double *ddlnpk_l,               
                  double * sigma_prime
                  );                
                  
  int nonlinear_hmcode_sigma_disp(
                  struct precision * ppr,            
                  struct background * pba,
                  struct perturbs * ppt,
                  struct primordial * ppm,
                  struct nonlinear * pnl,
                  double R,
                  double *lnk_l,
                  double *lnpk_l,
                  double *ddlnpk_l,               
                  double * sigma_disp
                  );
                  
  int nonlinear_hmcode_fill_sigtab(
              struct precision *ppr,
						  struct background * pba,
              struct perturbs *ppt,
						  struct primordial * ppm,
						  struct nonlinear * pnl,
              int index_tau,
						  double *lnk_l,
              double *lnpk_l,
              double *ddlnpk_l               
						  );

  int nonlinear_hmcode_fill_growtab(
              struct precision *ppr,      
						  struct background * pba,
						  struct nonlinear * pnl            
						  );  

	int nonlinear_hmcode_halomassfunction(
                                      double nu, 
                                      double *hmf
                                      );
  
  int nonlinear_hmcode_window_nfw(
						 struct nonlinear * pnl,
	  					 double k,
	  					 double rv,
	  					 double c,
						 double *window_nfw
						 );	

  int nonlinear_hmcode_growint(
              struct precision *ppr,
						  struct background * pba,
						  struct nonlinear * pnl,            
						  double a,
              double w,
              double wa,
						  double * growth
						  );


#ifdef __cplusplus
}
#endif

/**************************************************************/

#endif
/* @endcond */<|MERGE_RESOLUTION|>--- conflicted
+++ resolved
@@ -51,7 +51,7 @@
 
   double ** nl_corr_density;   /**< nl_corr_density[index_pk][index_tau * ppt->k_size + index_k] */
   double ** k_nl;  /**< wavenumber at which non-linear corrections become important, defined differently by different non_linear_method's */
-  int * index_tau_min_nl; /**< index of smallest value of tau at which nonlinear corrections have been computed (so, for tau<tau_min_nl, the array nl_corr_density only contains some factors 1 */
+  int index_tau_min_nl; /**< index of smallest value of tau at which nonlinear corrections have been computed (so, for tau<tau_min_nl, the array nl_corr_density only contains some factors 1 */
   //int index_tau_min_nl_cb;
   //@}
 
@@ -179,14 +179,8 @@
                      struct nonlinear *pnl
                      );
 
-<<<<<<< HEAD
-  int nonlinear_pk_l(
-										 struct background *pba,
-										 struct perturbs *ppt,
-=======
   int nonlinear_pk_l(struct background *pba,
                      struct perturbs *ppt,
->>>>>>> 70937337
                      struct primordial *ppm,
                      struct nonlinear *pnl,
                      int index_pk,
